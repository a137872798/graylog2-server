<?xml version="1.0" encoding="UTF-8"?>
<!--

    Copyright (C) 2020 Graylog, Inc.

    This program is free software: you can redistribute it and/or modify
    it under the terms of the Server Side Public License, version 1,
    as published by MongoDB, Inc.

    This program is distributed in the hope that it will be useful,
    but WITHOUT ANY WARRANTY; without even the implied warranty of
    MERCHANTABILITY or FITNESS FOR A PARTICULAR PURPOSE. See the
    Server Side Public License for more details.

    You should have received a copy of the Server Side Public License
    along with this program. If not, see
    <http://www.mongodb.com/licensing/server-side-public-license>.

-->
<project xmlns="http://maven.apache.org/POM/4.0.0"
         xmlns:xsi="http://www.w3.org/2001/XMLSchema-instance"
         xsi:schemaLocation="http://maven.apache.org/POM/4.0.0 http://maven.apache.org/xsd/maven-4.0.0.xsd">
    <parent>
        <groupId>org.graylog.plugins</groupId>
        <artifactId>graylog-plugin-parent</artifactId>
<<<<<<< HEAD
        <version>4.0.7-SNAPSHOT</version>
=======
        <version>4.1.0-SNAPSHOT</version>
>>>>>>> 970a218d
        <relativePath>../graylog-plugin-parent</relativePath>
    </parent>
    <modelVersion>4.0.0</modelVersion>
    <packaging>jar</packaging>

    <groupId>org.graylog</groupId>
    <artifactId>graylog-storage-elasticsearch7</artifactId>
    <name>graylog-storage-elasticsearch7</name>
    <description>Graylog Storage Module for Elasticsearch 7</description>

    <properties>
        <elasticsearch.version>7.9.1-0</elasticsearch.version>
        <maven.deploy.skip>true</maven.deploy.skip>
    </properties>

    <dependencies>
        <dependency>
            <groupId>org.graylog2</groupId>
            <artifactId>graylog2-server</artifactId>
            <version>${project.parent.version}</version>
        </dependency>
        <dependency>
            <groupId>com.google.guava</groupId>
            <artifactId>guava</artifactId>
            <version>${guava.version}</version>
            <scope>provided</scope>
        </dependency>
        <dependency>
            <groupId>org.graylog.shaded</groupId>
            <artifactId>elasticsearch7</artifactId>
            <version>${elasticsearch.version}</version>
        </dependency>
        <dependency>
            <groupId>org.graylog.shaded</groupId>
            <artifactId>elasticsearch-rest-client-sniffer7</artifactId>
            <version>${elasticsearch.version}</version>
        </dependency>

        <dependency>
            <groupId>org.graylog2</groupId>
            <artifactId>graylog2-server</artifactId>
            <version>${project.parent.version}</version>
            <type>test-jar</type>
            <scope>test</scope>
        </dependency>
        <dependency>
            <groupId>junit</groupId>
            <artifactId>junit</artifactId>
            <version>${junit.version}</version>
            <scope>test</scope>
        </dependency>
        <dependency>
            <groupId>org.mockito</groupId>
            <artifactId>mockito-core</artifactId>
            <version>${mockito.version}</version>
            <scope>test</scope>
        </dependency>
        <dependency>
            <groupId>org.assertj</groupId>
            <artifactId>assertj-core</artifactId>
            <version>${assertj-core.version}</version>
            <scope>test</scope>
        </dependency>
        <dependency>
            <groupId>org.assertj</groupId>
            <artifactId>assertj-joda-time</artifactId>
            <version>${assertj-joda-time.version}</version>
            <scope>test</scope>
        </dependency>
        <dependency>
            <groupId>org.testcontainers</groupId>
            <artifactId>elasticsearch</artifactId>
            <version>${testcontainers.version}</version>
            <scope>test</scope>
        </dependency>
        <dependency>
            <groupId>org.junit.jupiter</groupId>
            <artifactId>junit-jupiter</artifactId>
            <version>${junit-jupiter.version}</version>
            <scope>test</scope>
        </dependency>
        <dependency>
            <groupId>org.junit.vintage</groupId>
            <artifactId>junit-vintage-engine</artifactId>
            <version>${junit-jupiter.version}</version>
            <scope>test</scope>
        </dependency>
        <dependency>
            <groupId>com.revinate</groupId>
            <artifactId>assertj-json</artifactId>
            <version>${assertj-json.version}</version>
            <scope>test</scope>
        </dependency>
    </dependencies>

    <build>
        <testResources>
            <testResource>
                <directory>src/test/resources</directory>
                <filtering>true</filtering>
                <includes>
                    <include>**/*.properties</include>
                </includes>
            </testResource>
            <testResource>
                <directory>src/test/resources</directory>
                <filtering>false</filtering>
                <excludes>
                    <exclude>**/*.properties</exclude>
                </excludes>
            </testResource>
        </testResources>
        <plugins>
            <plugin>
                <groupId>org.apache.maven.plugins</groupId>
                <artifactId>maven-jar-plugin</artifactId>
                <executions>
                    <execution>
                        <goals>
                            <goal>test-jar</goal>
                        </goals>
                    </execution>
                </executions>
            </plugin>
            <plugin>
                <groupId>org.apache.maven.plugins</groupId>
                <artifactId>maven-assembly-plugin</artifactId>
                <configuration>
                    <descriptors>assembly.xml</descriptors>
                    <archive>
                        <manifestEntries>
                            <Graylog-Plugin-Properties-Path>${project.groupId}.${project.artifactId}</Graylog-Plugin-Properties-Path>
                        </manifestEntries>
                    </archive>
                </configuration>
                <executions>
                    <execution>
                        <phase>package</phase>
                        <goals>
                            <goal>single</goal>
                        </goals>
                    </execution>
                </executions>
            </plugin>
            <plugin>
                <groupId>org.apache.maven.plugins</groupId>
                <artifactId>maven-failsafe-plugin</artifactId>
                <configuration>
                    <forkCount>1</forkCount>
                    <skip>false</skip>
                </configuration>
                <executions>
                    <execution>
                        <goals>
                            <goal>integration-test</goal>
                            <goal>verify</goal>
                        </goals>
                    </execution>
                </executions>
            </plugin>
        </plugins>
    </build>
    <profiles>
        <profile>
            <id>release</id>
            <build>
                <plugins>
                    <plugin>
                        <groupId>org.apache.maven.plugins</groupId>
                        <artifactId>maven-source-plugin</artifactId>
                        <executions>
                            <execution>
                                <id>attach-sources</id>
                                <goals>
                                    <goal>jar-no-fork</goal>
                                </goals>
                            </execution>
                        </executions>
                    </plugin>
                    <plugin>
                        <groupId>org.apache.maven.plugins</groupId>
                        <artifactId>maven-javadoc-plugin</artifactId>
                        <configuration>
                            <quiet>true</quiet>
                        </configuration>
                        <executions>
                            <execution>
                                <id>attach-javadocs</id>
                                <goals>
                                    <goal>jar</goal>
                                </goals>
                            </execution>
                        </executions>
                    </plugin>
                </plugins>
            </build>
        </profile>
    </profiles>
</project><|MERGE_RESOLUTION|>--- conflicted
+++ resolved
@@ -23,11 +23,7 @@
     <parent>
         <groupId>org.graylog.plugins</groupId>
         <artifactId>graylog-plugin-parent</artifactId>
-<<<<<<< HEAD
-        <version>4.0.7-SNAPSHOT</version>
-=======
         <version>4.1.0-SNAPSHOT</version>
->>>>>>> 970a218d
         <relativePath>../graylog-plugin-parent</relativePath>
     </parent>
     <modelVersion>4.0.0</modelVersion>
