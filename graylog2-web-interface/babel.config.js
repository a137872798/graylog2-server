/*
 * Copyright (C) 2020 Graylog, Inc.
 *
 * This program is free software: you can redistribute it and/or modify
 * it under the terms of the Server Side Public License, version 1,
 * as published by MongoDB, Inc.
 *
 * This program is distributed in the hope that it will be useful,
 * but WITHOUT ANY WARRANTY; without even the implied warranty of
 * MERCHANTABILITY or FITNESS FOR A PARTICULAR PURPOSE. See the
 * Server Side Public License for more details.
 *
 * You should have received a copy of the Server Side Public License
 * along with this program. If not, see
 * <http://www.mongodb.com/licensing/server-side-public-license>.
 */
module.exports = {
  presets: [
    ['@babel/env', {
      modules: false,
      useBuiltIns: 'entry',
      corejs: '3.9',
    }],
    '@babel/react',
<<<<<<< HEAD
    '@babel/flow',
=======
    '@babel/typescript',
>>>>>>> 970a218d
  ],
  plugins: [
    '@babel/plugin-syntax-dynamic-import',
    '@babel/plugin-proposal-class-properties',
    'babel-plugin-styled-components',
  ],
  env: {
    test: {
      presets: ['@babel/env', '@babel/typescript'],
      plugins: [
        'babel-plugin-dynamic-import-node',
        '@babel/plugin-transform-runtime',
      ],
    },
  },
};<|MERGE_RESOLUTION|>--- conflicted
+++ resolved
@@ -22,11 +22,7 @@
       corejs: '3.9',
     }],
     '@babel/react',
-<<<<<<< HEAD
-    '@babel/flow',
-=======
     '@babel/typescript',
->>>>>>> 970a218d
   ],
   plugins: [
     '@babel/plugin-syntax-dynamic-import',
