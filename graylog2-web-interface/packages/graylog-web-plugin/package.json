{
  "name": "graylog-web-plugin",
<<<<<<< HEAD
  "version": "4.0.7-SNAPSHOT",
=======
  "version": "4.1.0-SNAPSHOT",
>>>>>>> 970a218d
  "description": "Helper code for streamlining Graylog web interface plugin development",
  "main": "index.js",
  "scripts": {
    "test": "eslint src/*",
    "build": "babel -d lib/ src/",
    "preparebuild": "yarn install --ignore-scripts",
    "compile": "yarn run preparebuild && yarn run build",
    "prepublish": "yarn run compile",
    "preinstall": "test -d src/ && yarn run compile"
  },
  "repository": {
    "type": "git",
    "url": "git+https://github.com/Graylog2/graylog-web-plugin.git"
  },
  "keywords": [
    "graylog",
    "web",
    "plugin"
  ],
  "author": "Graylog, Inc. <hello@graylog.com>",
  "license": "SSPL-1.0",
  "bugs": {
    "url": "https://github.com/Graylog2/graylog-web-plugin/issues"
  },
  "homepage": "https://github.com/Graylog2/graylog-web-plugin#readme",
  "files": [
    "lib/",
    "templates/",
    "index.js",
    "plugin.js",
    "README.md"
  ],
  "eslintConfig": {
    "extends": "graylog"
  },
  "dependencies": {
    "@babel/preset-env": "7.13.10",
    "@babel/preset-typescript": "7.13.0",
    "create-react-class": "15.7.0",
    "eslint-config-graylog": "file:../eslint-config-graylog",
    "formik": "2.2.6",
    "html-webpack-plugin": "^4.2.0",
    "javascript-natural-sort": "0.7.1",
    "jest-preset-graylog": "file:../jest-preset-graylog",
    "jquery": "3.5.1",
    "moment": "2.29.1",
    "moment-timezone": "0.5.31",
    "prop-types": "15.7.2",
    "react": "16.13.1",
    "react-bootstrap": "0.33.1",
    "react-dom": "16.13.1",
    "react-router": "5.2.0",
    "react-router-bootstrap": "0.25.0",
    "react-router-dom": "5.2.0",
    "reflux": "0.2.13",
    "styled-components": "5.2.3",
    "stylelint-config-graylog": "file:../stylelint-config-graylog",
    "typescript": "4.2.3",
    "webpack": "4.44.2",
    "webpack-cleanup-plugin": "0.5.1",
    "webpack-cli": "3.3.12",
    "webpack-merge": "4.2.2"
  },
  "devDependencies": {
    "@babel/cli": "7.13.10",
    "@babel/core": "7.13.10",
    "babel-plugin-add-module-exports": "^1.0.2"
  }
}<|MERGE_RESOLUTION|>--- conflicted
+++ resolved
@@ -1,10 +1,6 @@
 {
   "name": "graylog-web-plugin",
-<<<<<<< HEAD
-  "version": "4.0.7-SNAPSHOT",
-=======
   "version": "4.1.0-SNAPSHOT",
->>>>>>> 970a218d
   "description": "Helper code for streamlining Graylog web interface plugin development",
   "main": "index.js",
   "scripts": {
