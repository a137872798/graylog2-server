{
  "name": "graylog-web-plugin",
  "version": "4.0.0-SNAPSHOT",
  "description": "Helper code for streamlining Graylog web interface plugin development",
  "main": "index.js",
  "scripts": {
    "test": "eslint src/*",
    "build": "babel -d lib/ src/",
    "preparebuild": "yarn install --ignore-scripts",
    "compile": "yarn run preparebuild && yarn run build",
    "prepublish": "yarn run compile",
    "preinstall": "test -d src/ && yarn run compile || echo \"src\" folder missing, skipping preinstall"
  },
  "repository": {
    "type": "git",
    "url": "git+https://github.com/Graylog2/graylog-web-plugin.git"
  },
  "keywords": [
    "graylog",
    "web",
    "plugin"
  ],
  "author": "Graylog, Inc. <hello@graylog.com>",
  "license": "MIT",
  "bugs": {
    "url": "https://github.com/Graylog2/graylog-web-plugin/issues"
  },
  "homepage": "https://github.com/Graylog2/graylog-web-plugin#readme",
  "files": [
    "lib/",
    "templates/",
    "index.js",
    "plugin.js",
    "README.md"
  ],
  "dependencies": {
    "@babel/preset-env": "7.11.5",
    "babel-eslint": "9.0.0",
    "eslint-config-graylog": "file:../eslint-config-graylog",
<<<<<<< HEAD
    "formik": "^2.1.4",
=======
    "formik": "2.1.4",
>>>>>>> 86281de9
    "html-webpack-plugin": "^4.2.0",
    "javascript-natural-sort": "0.7.1",
    "jquery": "3.5.1",
    "moment": "2.29.0",
    "moment-timezone": "0.5.31",
    "prop-types": "15.7.2",
    "react": "16.13.1",
    "react-addons-pure-render-mixin": "15.6.2",
    "react-bootstrap": "0.33.1",
    "react-dom": "16.13.1",
    "react-router": "3.2.6",
    "react-router-bootstrap": "0.23.3",
    "reflux": "0.2.13",
    "styled-components": "5.1.1",
    "webpack": "4.44.2",
    "webpack-cleanup-plugin": "0.5.1",
    "webpack-cli": "3.3.12",
    "webpack-merge": "4.2.2"
  },
  "devDependencies": {
    "@babel/cli": "^7.8.0",
    "@babel/core": "^7.8.7",
    "babel-plugin-add-module-exports": "^1.0.2"
  }
}<|MERGE_RESOLUTION|>--- conflicted
+++ resolved
@@ -37,11 +37,7 @@
     "@babel/preset-env": "7.11.5",
     "babel-eslint": "9.0.0",
     "eslint-config-graylog": "file:../eslint-config-graylog",
-<<<<<<< HEAD
-    "formik": "^2.1.4",
-=======
     "formik": "2.1.4",
->>>>>>> 86281de9
     "html-webpack-plugin": "^4.2.0",
     "javascript-natural-sort": "0.7.1",
     "jquery": "3.5.1",
