// @flow strict
<<<<<<< HEAD
import * as Immutable from 'immutable';

import type { UserJSON as User } from 'stores/users/UsersStore';
import UserOverview from 'logic/users/UserOverview';

/* eslint-disable import/prefer-default-export */

export const viewsManager: User = {
  client_address: '127.0.0.1',
=======
import type { UserJSON } from 'logic/users/User';

/* eslint-disable import/prefer-default-export */

export const viewsManager: UserJSON = {
>>>>>>> 06c4f265
  email: '',
  external: false,
  full_name: 'Betty Holberton',
  id: 'user-id-1',
  last_activity: '2020-01-01T10:40:05.376+0000',
  permissions: ['dashboards:edit:view-id', 'view:edit:view-id'],
  read_only: true,
  roles: ['Views Manager'],
  session_active: true,
  session_timeout_ms: 28800000,
  timezone: 'UTC',
  username: 'betty',
  session_active: false,
  client_address: '127.0.0.1',
  last_activity: '2020-01-01T10:40:05.376+0000',
};

<<<<<<< HEAD
export const admin: User = {
  client_address: '127.0.0.1',
=======
export const admin: UserJSON = {
>>>>>>> 06c4f265
  email: '',
  external: false,
  full_name: 'Alonzo Church',
  id: 'user-id-2',
  last_activity: '2020-01-01T10:40:05.376+0000',
  permissions: ['*'],
  read_only: true,
  roles: ['Admin'],
  session_active: false,
  session_timeout_ms: 28800000,
  timezone: 'UTC',
  username: 'alonzo',
<<<<<<< HEAD
};

export const alice = UserOverview.builder()
  .id('alice-id')
  .username('alice')
  .fullName('Alice Schwarzer')
  .email('alice@example.org')
  .roles(Immutable.List(['Admin', 'Reader']))
  .readOnly(false)
  .external(false)
  .sessionActive(true)
  .clientAddress('127.0.0.1')
  .build();

export const bob = UserOverview.builder()
  .id('bob-id')
  .username('bob')
  .fullName('Bob Bobson')
  .email('bob@example.org')
  .roles(Immutable.List(['Admin', 'Reader']))
  .readOnly(false)
  .external(true)
  .sessionActive(false)
  .clientAddress('172.0.0.1')
  .build();

export const adminUser = UserOverview.builder()
  .id('admin-id')
  .username('admin')
  .fullName('Administrator')
  .email('admin@example.org')
  .roles(Immutable.List(['Admin', 'Reader']))
  .readOnly(false)
  .external(true)
  .sessionActive(true)
  .clientAddress('192.168.0.1')
  .build();

export const userList = Immutable.List<UserOverview>([adminUser, bob, alice]);
=======
  session_active: false,
  client_address: '127.0.0.1',
  last_activity: '2020-01-01T10:40:05.376+0000',
};
>>>>>>> 06c4f265
<|MERGE_RESOLUTION|>--- conflicted
+++ resolved
@@ -1,21 +1,12 @@
 // @flow strict
-<<<<<<< HEAD
 import * as Immutable from 'immutable';
 
-import type { UserJSON as User } from 'stores/users/UsersStore';
 import UserOverview from 'logic/users/UserOverview';
-
-/* eslint-disable import/prefer-default-export */
-
-export const viewsManager: User = {
-  client_address: '127.0.0.1',
-=======
 import type { UserJSON } from 'logic/users/User';
 
 /* eslint-disable import/prefer-default-export */
 
 export const viewsManager: UserJSON = {
->>>>>>> 06c4f265
   email: '',
   external: false,
   full_name: 'Betty Holberton',
@@ -28,17 +19,11 @@
   session_timeout_ms: 28800000,
   timezone: 'UTC',
   username: 'betty',
-  session_active: false,
   client_address: '127.0.0.1',
-  last_activity: '2020-01-01T10:40:05.376+0000',
 };
 
-<<<<<<< HEAD
-export const admin: User = {
+export const admin: UserJSON = {
   client_address: '127.0.0.1',
-=======
-export const admin: UserJSON = {
->>>>>>> 06c4f265
   email: '',
   external: false,
   full_name: 'Alonzo Church',
@@ -51,7 +36,6 @@
   session_timeout_ms: 28800000,
   timezone: 'UTC',
   username: 'alonzo',
-<<<<<<< HEAD
 };
 
 export const alice = UserOverview.builder()
@@ -90,10 +74,4 @@
   .clientAddress('192.168.0.1')
   .build();
 
-export const userList = Immutable.List<UserOverview>([adminUser, bob, alice]);
-=======
-  session_active: false,
-  client_address: '127.0.0.1',
-  last_activity: '2020-01-01T10:40:05.376+0000',
-};
->>>>>>> 06c4f265
+export const userList = Immutable.List<UserOverview>([adminUser, bob, alice]);