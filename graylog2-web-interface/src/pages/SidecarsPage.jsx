/*
 * Copyright (C) 2020 Graylog, Inc.
 *
 * This program is free software: you can redistribute it and/or modify
 * it under the terms of the Server Side Public License, version 1,
 * as published by MongoDB, Inc.
 *
 * This program is distributed in the hope that it will be useful,
 * but WITHOUT ANY WARRANTY; without even the implied warranty of
 * MERCHANTABILITY or FITNESS FOR A PARTICULAR PURPOSE. See the
 * Server Side Public License for more details.
 *
 * You should have received a copy of the Server Side Public License
 * along with this program. If not, see
 * <http://www.mongodb.com/licensing/server-side-public-license>.
 */
import * as React from 'react';
import { useEffect, useState, useContext } from 'react';

import { LinkContainer, Link } from 'components/graylog/router';
import { ButtonToolbar, Col, Row, Button } from 'components/graylog';
import { DocumentTitle, PageHeader, Spinner } from 'components/common';
import { isPermitted } from 'util/PermissionsMixin';
import CurrentUserContext from 'contexts/CurrentUserContext';
import UsersDomain from 'domainActions/users/UsersDomain';
import SidecarListContainer from 'components/sidecars/sidecars/SidecarListContainer';
import Routes from 'routing/Routes';

const SidecarsPage = () => {
  const [sidecarUser, setSidecarUser] = useState();
  const currentUser = useContext(CurrentUserContext);
  const canCreateSidecarUserTokens = isPermitted(currentUser?.permissions, ['users:tokenlist:graylog-sidecar']);

  useEffect(() => {
    if (canCreateSidecarUserTokens) {
      UsersDomain.loadByUsername('graylog-sidecar').then(setSidecarUser);
    }
  }, [canCreateSidecarUserTokens]);

  return (
    <DocumentTitle title="Sidecars">
      <span>
        <PageHeader title="Sidecars Overview">
          <span>
            The Graylog sidecars can reliably forward contents of log files or Windows EventLog from your servers.
          </span>

          {canCreateSidecarUserTokens && (
            <>
              {sidecarUser ? (
                <span>
                  Do you need an API token for a sidecar?&ensp;
                  <Link to={Routes.SYSTEM.USERS.TOKENS.edit(sidecarUser.id)}>
                    Create or reuse a token for the <em>graylog-sidecar</em> user
                  </Link>
                </span>
              ) : <Spinner />}
            </>
          )}

<<<<<<< HEAD
          {!canCreateSidecarUserTokens && <></>}

=======
>>>>>>> 6332f0b4
          <ButtonToolbar>
            <LinkContainer to={Routes.SYSTEM.SIDECARS.OVERVIEW}>
              <Button bsStyle="info">Overview</Button>
            </LinkContainer>
            <LinkContainer to={Routes.SYSTEM.SIDECARS.ADMINISTRATION}>
              <Button bsStyle="info">Administration</Button>
            </LinkContainer>
            <LinkContainer to={Routes.SYSTEM.SIDECARS.CONFIGURATION}>
              <Button bsStyle="info">Configuration</Button>
            </LinkContainer>
          </ButtonToolbar>
        </PageHeader>

        <Row className="content">
          <Col md={12}>
            <SidecarListContainer />
          </Col>
        </Row>
      </span>
    </DocumentTitle>
  );
};

export default SidecarsPage;<|MERGE_RESOLUTION|>--- conflicted
+++ resolved
@@ -58,11 +58,6 @@
             </>
           )}
 
-<<<<<<< HEAD
-          {!canCreateSidecarUserTokens && <></>}
-
-=======
->>>>>>> 6332f0b4
           <ButtonToolbar>
             <LinkContainer to={Routes.SYSTEM.SIDECARS.OVERVIEW}>
               <Button bsStyle="info">Overview</Button>
