// @flow strict
import * as React from 'react';

<<<<<<< HEAD
import type { UserJSON as User } from 'stores/users/UsersStore';
=======
import type { UserJSON } from 'logic/users/User';
>>>>>>> 06c4f265

import { singleton } from '../views/logic/singleton';

const CurrentUserContext = React.createContext<?UserJSON>();

export default singleton('contexts.CurrentUserContext', () => CurrentUserContext);<|MERGE_RESOLUTION|>--- conflicted
+++ resolved
@@ -1,11 +1,7 @@
 // @flow strict
 import * as React from 'react';
 
-<<<<<<< HEAD
-import type { UserJSON as User } from 'stores/users/UsersStore';
-=======
 import type { UserJSON } from 'logic/users/User';
->>>>>>> 06c4f265
 
 import { singleton } from '../views/logic/singleton';
 
