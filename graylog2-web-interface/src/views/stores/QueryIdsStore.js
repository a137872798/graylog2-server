--- conflicted
+++ resolved
@@ -27,20 +27,12 @@
   () => Reflux.createStore({
     state: {},
     init() {
-<<<<<<< HEAD
-      this.listenTo(ViewStore, this.onViewStoreUpdate, this.onViewStoreUpdate);
-=======
       this.listenTo(ViewStore, this.onViewsStoreUpdate, this.onViewsStoreUpdate);
->>>>>>> 970a218d
     },
     getInitialState() {
       return this._state();
     },
-<<<<<<< HEAD
-    onViewStoreUpdate(view) {
-=======
     onViewsStoreUpdate(view) {
->>>>>>> 970a218d
       const newState = view?.view?.state?.keySeq().toList();
 
       if (!isEqual(this.state, newState)) {
