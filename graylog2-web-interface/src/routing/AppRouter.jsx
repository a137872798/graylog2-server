--- conflicted
+++ resolved
@@ -146,22 +146,6 @@
 
           <Route path={Routes.STARTPAGE}>
             <App>
-<<<<<<< HEAD
-              <AppWithGlobalNotifications>
-                <Switch>
-                  <Route exact path={Routes.STARTPAGE} component={StartPage} />
-                  {pluginRoutesWithParent}
-                  <Route exact path={Routes.SEARCH} component={DelegatedSearchPage} />
-                  <Route path="/">
-                    <AppWithoutSearchBar>
-                      <Switch>
-                        <Route exact path={Routes.message_show(':index', ':messageId')} component={ShowMessagePage} />
-                        <Redirect from={Routes.legacy_stream_search(':streamId')} to={Routes.stream_search(':streamId')} />
-                        <Route exact path={Routes.GETTING_STARTED} component={GettingStartedPage} />
-                        <Route exact path={Routes.STREAMS} component={StreamsPage} />
-                        <Route exact path={Routes.stream_edit(':streamId')} component={StreamEditPage} />
-                        {!isCloud && <Route exact path={Routes.stream_outputs(':streamId')} component={StreamOutputsPage} />}
-=======
               <Switch>
                 <Route exact path={Routes.STARTPAGE} component={StartPage} />
                 <Route exact path={Routes.SEARCH} component={DelegatedSearchPage} />
@@ -175,8 +159,7 @@
                       <Route exact path={Routes.GETTING_STARTED} component={GettingStartedPage} />
                       <Route exact path={Routes.STREAMS} component={StreamsPage} />
                       <Route exact path={Routes.stream_edit(':streamId')} component={StreamEditPage} />
-                      <Route exact path={Routes.stream_outputs(':streamId')} component={StreamOutputsPage} />
->>>>>>> 970a218d
+                      {!isCloud && <Route exact path={Routes.stream_outputs(':streamId')} component={StreamOutputsPage} />}
 
                       <Route exact path={Routes.LEGACY_ALERTS.LIST} component={AlertsPage} />
                       <Route exact path={Routes.LEGACY_ALERTS.CONDITIONS} component={AlertConditionsPage} />
@@ -184,62 +167,6 @@
                       <Route exact path={Routes.LEGACY_ALERTS.NOTIFICATIONS} component={AlertNotificationsPage} />
                       <Route exact path={Routes.LEGACY_ALERTS.NEW_NOTIFICATION} component={NewAlertNotificationPage} />
 
-<<<<<<< HEAD
-                        <Route exact path={Routes.ALERTS.LIST} component={EventsPage} />
-                        <Route exact path={Routes.ALERTS.DEFINITIONS.LIST} component={EventDefinitionsPage} />
-                        <Route exact path={Routes.ALERTS.DEFINITIONS.CREATE} component={CreateEventDefinitionPage} />
-                        <Route exact
-                               path={Routes.ALERTS.DEFINITIONS.edit(':definitionId')}
-                               component={EditEventDefinitionPage} />
-                        <Route exact
-                               path={Routes.ALERTS.DEFINITIONS.show(':definitionId')}
-                               component={ViewEventDefinitionPage} />
-                        <Route exact path={Routes.ALERTS.NOTIFICATIONS.LIST} component={EventNotificationsPage} />
-                        <Route exact path={Routes.ALERTS.NOTIFICATIONS.CREATE} component={CreateEventNotificationPage} />
-                        <Route exact
-                               path={Routes.ALERTS.NOTIFICATIONS.edit(':notificationId')}
-                               component={EditEventNotificationPage} />
-                        <Route exact
-                               path={Routes.ALERTS.NOTIFICATIONS.show(':notificationId')}
-                               component={ShowEventNotificationPage} />
-                        <Route exact
-                               path={Routes.show_alert_condition(':streamId', ':conditionId')}
-                               component={EditAlertConditionPage} />
-                        <Route exact path={Routes.show_alert(':alertId')} component={ShowAlertPage} />
-
-                        {!isCloud && <Route exact path={Routes.SYSTEM.INPUTS} component={InputsPage} />}
-                        {!isCloud && <Route exact path={Routes.node_inputs(':nodeId')} component={NodeInputsPage} />}
-                        {!isCloud && (
-                          <Route exact path={Routes.global_input_extractors(':inputId')} component={ExtractorsPage} />
-                        )}
-                        {!isCloud && (
-                          <Route exact
-                                 path={Routes.local_input_extractors(':nodeId', ':inputId')}
-                                 component={ExtractorsPage} />
-                        )}
-                        {!isCloud && (
-                          <Route exact
-                                 path={Routes.new_extractor(':nodeId', ':inputId')}
-                                 component={CreateExtractorsPage} />
-                        )}
-                        {!isCloud && (
-                          <Route exact
-                                 path={Routes.edit_extractor(':nodeId', ':inputId', ':extractorId')}
-                                 component={EditExtractorsPage} />
-                        )}
-                        {!isCloud && (
-                          <Route exact
-                                 path={Routes.import_extractors(':nodeId', ':inputId')}
-                                 component={ImportExtractorsPage} />
-                        )}
-                        {!isCloud && (
-                          <Route exact
-                                 path={Routes.export_extractors(':nodeId', ':inputId')}
-                                 component={ExportExtractorsPage} />
-                        )}
-
-                        <Route exact path={Routes.SYSTEM.CONFIGURATIONS} component={ConfigurationsPage} />
-=======
                       <Route exact path={Routes.ALERTS.LIST} component={EventsPage} />
                       <Route exact path={Routes.ALERTS.DEFINITIONS.LIST} component={EventDefinitionsPage} />
                       <Route exact path={Routes.ALERTS.DEFINITIONS.CREATE} component={CreateEventDefinitionPage} />
@@ -261,18 +188,39 @@
                              path={Routes.show_alert_condition(':streamId', ':conditionId')}
                              component={EditAlertConditionPage} />
                       <Route exact path={Routes.show_alert(':alertId')} component={ShowAlertPage} />
-                      <Route exact path={Routes.SYSTEM.INPUTS} component={InputsPage} />
-                      <Route exact path={Routes.node_inputs(':nodeId')} component={NodeInputsPage} />
+
+                      {!isCloud && <Route exact path={Routes.SYSTEM.INPUTS} component={InputsPage} />}
+                      {!isCloud && <Route exact path={Routes.node_inputs(':nodeId')} component={NodeInputsPage} />}
+                      {!isCloud && (
                       <Route exact path={Routes.global_input_extractors(':inputId')} component={ExtractorsPage} />
-                      <Route exact path={Routes.local_input_extractors(':nodeId', ':inputId')} component={ExtractorsPage} />
-                      <Route exact path={Routes.new_extractor(':nodeId', ':inputId')} component={CreateExtractorsPage} />
+                      )}
+                      {!isCloud && (
+                      <Route exact
+                             path={Routes.local_input_extractors(':nodeId', ':inputId')}
+                             component={ExtractorsPage} />
+                      )}
+                      {!isCloud && (
+                      <Route exact
+                             path={Routes.new_extractor(':nodeId', ':inputId')}
+                             component={CreateExtractorsPage} />
+                      )}
+                      {!isCloud && (
                       <Route exact
                              path={Routes.edit_extractor(':nodeId', ':inputId', ':extractorId')}
                              component={EditExtractorsPage} />
-                      <Route exact path={Routes.import_extractors(':nodeId', ':inputId')} component={ImportExtractorsPage} />
-                      <Route exact path={Routes.export_extractors(':nodeId', ':inputId')} component={ExportExtractorsPage} />
+                      )}
+                      {!isCloud && (
+                      <Route exact
+                             path={Routes.import_extractors(':nodeId', ':inputId')}
+                             component={ImportExtractorsPage} />
+                      )}
+                      {!isCloud && (
+                      <Route exact
+                             path={Routes.export_extractors(':nodeId', ':inputId')}
+                             component={ExportExtractorsPage} />
+                      )}
+
                       <Route exact path={Routes.SYSTEM.CONFIGURATIONS} component={ConfigurationsPage} />
->>>>>>> 970a218d
 
                       <Route exact path={Routes.SYSTEM.CONTENTPACKS.LIST} component={ContentPacksPage} />
                       <Route exact path={Routes.SYSTEM.CONTENTPACKS.CREATE} component={CreateContentPackPage} />
@@ -283,29 +231,18 @@
                              path={Routes.SYSTEM.CONTENTPACKS.show(':contentPackId')}
                              component={ShowContentPackPage} />
 
-<<<<<<< HEAD
-                        <Route exact path={Routes.SYSTEM.GROKPATTERNS} component={GrokPatternsPage} />
-
-                        <Route exact path={Routes.SYSTEM.INDEX_SETS.CREATE} component={IndexSetCreationPage} />
-                        <Route exact path={Routes.SYSTEM.INDEX_SETS.SHOW(':indexSetId')} component={IndexSetPage} />
-                        <Route exact
-                               path={Routes.SYSTEM.INDEX_SETS.CONFIGURATION(':indexSetId')}
-                               component={IndexSetConfigurationPage} />
-
-                        <Route exact path={Routes.SYSTEM.INDICES.LIST} component={IndicesPage} />
-                        {!isCloud && (
-                          <Route exact path={Routes.SYSTEM.INDICES.FAILURES} component={IndexerFailuresPage} />
-                        )}
-=======
                       <Route exact path={Routes.SYSTEM.GROKPATTERNS} component={GrokPatternsPage} />
-                      <Route exact path={Routes.SYSTEM.INDICES.LIST} component={IndicesPage} />
+
                       <Route exact path={Routes.SYSTEM.INDEX_SETS.CREATE} component={IndexSetCreationPage} />
                       <Route exact path={Routes.SYSTEM.INDEX_SETS.SHOW(':indexSetId')} component={IndexSetPage} />
                       <Route exact
                              path={Routes.SYSTEM.INDEX_SETS.CONFIGURATION(':indexSetId')}
                              component={IndexSetConfigurationPage} />
+
+                      <Route exact path={Routes.SYSTEM.INDICES.LIST} component={IndicesPage} />
+                      {!isCloud && (
                       <Route exact path={Routes.SYSTEM.INDICES.FAILURES} component={IndexerFailuresPage} />
->>>>>>> 970a218d
+                      )}
 
                       <Route exact path={Routes.SYSTEM.LOOKUPTABLES.OVERVIEW} component={LUTTablesPage} />
                       <Route exact
@@ -348,72 +285,54 @@
                       <Route exact path={Routes.SYSTEM.PIPELINES.SIMULATOR} component={SimulatorPage} />
                       <Route exact path={Routes.SYSTEM.PIPELINES.PIPELINE(':pipelineId')} component={PipelineDetailsPage} />
 
-<<<<<<< HEAD
-                        {!isCloud && <Route exact path={Routes.SYSTEM.LOGGING} component={LoggersPage} />}
-                        <Route exact path={Routes.SYSTEM.METRICS(':nodeId')} component={ShowMetricsPage} />
-                        {!isCloud && <Route exact path={Routes.SYSTEM.NODES.LIST} component={NodesPage} />}
-                        {!isCloud && <Route exact path={Routes.SYSTEM.NODES.SHOW(':nodeId')} component={ShowNodePage} />}
-
-                        {!isCloud && <Route exact path={Routes.SYSTEM.OUTPUTS} component={SystemOutputsPage} />}
-
-                        {!isCloud && (
-                          <Route exact
-                                 path={Routes.SYSTEM.AUTHENTICATION.BACKENDS.ACTIVE}
-                                 component={AuthenticationPage} />
-                        )}
-                        {!isCloud && (
-                          <Route exact
-                                 path={Routes.SYSTEM.AUTHENTICATION.BACKENDS.CREATE}
-                                 component={AuthenticationCreatePage} />
-                        )}
-                        {!isCloud && (
-                          <Route exact
-                                 path={Routes.SYSTEM.AUTHENTICATION.BACKENDS.OVERVIEW}
-                                 component={AuthenticationOverviewPage} />
-                        )}
-                        {!isCloud && (
-                          <Route exact
-                                 path={Routes.SYSTEM.AUTHENTICATION.BACKENDS.show(':backendId')}
-                                 component={AuthenticationBackendDetailsPage} />
-                        )}
-                        {!isCloud && (
-                          <Route exact
-                                 path={Routes.SYSTEM.AUTHENTICATION.BACKENDS.edit(':backendId')}
-                                 component={AuthenticationBackendEditPage} />
-                        )}
-                        {!isCloud && (
-                          <Route exact
-                                 path={Routes.SYSTEM.AUTHENTICATION.BACKENDS.createBackend(':name')}
-                                 component={AuthenticationBackendCreatePage} />
-                        )}
-
-                        {!isCloud && (
-                          <Route exact
-                                 path={Routes.SYSTEM.AUTHENTICATION.AUTHENTICATORS.SHOW}
-                                 component={AuthenticatorsPage} />
-                        )}
-                        {!isCloud && (
-                          <Route exact
-                                 path={Routes.SYSTEM.AUTHENTICATION.AUTHENTICATORS.EDIT}
-                                 component={AuthenticatorsEditPage} />
-                        )}
-=======
-                      <Route exact path={Routes.SYSTEM.LOGGING} component={LoggersPage} />
+                      {!isCloud && <Route exact path={Routes.SYSTEM.LOGGING} component={LoggersPage} />}
                       <Route exact path={Routes.SYSTEM.METRICS(':nodeId')} component={ShowMetricsPage} />
-                      <Route exact path={Routes.SYSTEM.NODES.LIST} component={NodesPage} />
-                      <Route exact path={Routes.SYSTEM.NODES.SHOW(':nodeId')} component={ShowNodePage} />
-                      <Route exact path={Routes.SYSTEM.OUTPUTS} component={SystemOutputsPage} />
-
-                      <Route exact path={Routes.SYSTEM.AUTHENTICATION.BACKENDS.ACTIVE} component={AuthenticationPage} />
-                      <Route exact path={Routes.SYSTEM.AUTHENTICATION.BACKENDS.CREATE} component={AuthenticationCreatePage} />
-                      <Route exact path={Routes.SYSTEM.AUTHENTICATION.BACKENDS.OVERVIEW} component={AuthenticationOverviewPage} />
-                      <Route exact path={Routes.SYSTEM.AUTHENTICATION.BACKENDS.show(':backendId')} component={AuthenticationBackendDetailsPage} />
-                      <Route exact path={Routes.SYSTEM.AUTHENTICATION.BACKENDS.edit(':backendId')} component={AuthenticationBackendEditPage} />
-                      <Route exact path={Routes.SYSTEM.AUTHENTICATION.BACKENDS.createBackend(':name')} component={AuthenticationBackendCreatePage} />
-
-                      <Route exact path={Routes.SYSTEM.AUTHENTICATION.AUTHENTICATORS.SHOW} component={AuthenticatorsPage} />
-                      <Route exact path={Routes.SYSTEM.AUTHENTICATION.AUTHENTICATORS.EDIT} component={AuthenticatorsEditPage} />
->>>>>>> 970a218d
+                      {!isCloud && <Route exact path={Routes.SYSTEM.NODES.LIST} component={NodesPage} />}
+                      {!isCloud && <Route exact path={Routes.SYSTEM.NODES.SHOW(':nodeId')} component={ShowNodePage} />}
+
+                      {!isCloud && <Route exact path={Routes.SYSTEM.OUTPUTS} component={SystemOutputsPage} />}
+
+                      {!isCloud && (
+                      <Route exact
+                             path={Routes.SYSTEM.AUTHENTICATION.BACKENDS.ACTIVE}
+                             component={AuthenticationPage} />
+                      )}
+                      {!isCloud && (
+                      <Route exact
+                             path={Routes.SYSTEM.AUTHENTICATION.BACKENDS.CREATE}
+                             component={AuthenticationCreatePage} />
+                      )}
+                      {!isCloud && (
+                      <Route exact
+                             path={Routes.SYSTEM.AUTHENTICATION.BACKENDS.OVERVIEW}
+                             component={AuthenticationOverviewPage} />
+                      )}
+                      {!isCloud && (
+                      <Route exact
+                             path={Routes.SYSTEM.AUTHENTICATION.BACKENDS.show(':backendId')}
+                             component={AuthenticationBackendDetailsPage} />
+                      )}
+                      {!isCloud && (
+                      <Route exact
+                             path={Routes.SYSTEM.AUTHENTICATION.BACKENDS.edit(':backendId')}
+                             component={AuthenticationBackendEditPage} />
+                      )}
+                      {!isCloud && (
+                      <Route exact
+                             path={Routes.SYSTEM.AUTHENTICATION.BACKENDS.createBackend(':name')}
+                             component={AuthenticationBackendCreatePage} />
+                      )}
+
+                      {!isCloud && (
+                      <Route exact
+                             path={Routes.SYSTEM.AUTHENTICATION.AUTHENTICATORS.SHOW}
+                             component={AuthenticatorsPage} />
+                      )}
+                      {!isCloud && (
+                      <Route exact
+                             path={Routes.SYSTEM.AUTHENTICATION.AUTHENTICATORS.EDIT}
+                             component={AuthenticatorsEditPage} />
+                      )}
 
                       <Route exact path={Routes.SYSTEM.USERS.OVERVIEW} component={UsersOverviewPage} />
                       <Route exact path={Routes.SYSTEM.USERS.CREATE} component={UserCreatePage} />
@@ -430,67 +349,44 @@
                       <Route exact path={Routes.SYSTEM.THREADDUMP(':nodeId')} component={ThreadDumpPage} />
                       <Route exact path={Routes.SYSTEM.ENTERPRISE} component={EnterprisePage} />
 
-<<<<<<< HEAD
-                        {!isCloud && (
-                          <Route exact path={Routes.SYSTEM.SIDECARS.OVERVIEW} component={SidecarsPage} />
-                        )}
-                        {!isCloud && (
-                          <Route exact
-                                 path={Routes.SYSTEM.SIDECARS.STATUS(':sidecarId')}
-                                 component={SidecarStatusPage} />
-                        )}
-                        {!isCloud && (
-                          <Route exact
-                                 path={Routes.SYSTEM.SIDECARS.ADMINISTRATION}
-                                 component={SidecarAdministrationPage} />
-                        )}
-                        {!isCloud && (
-                          <Route exact
-                                 path={Routes.SYSTEM.SIDECARS.CONFIGURATION}
-                                 component={SidecarConfigurationPage} />
-                        )}
-                        {!isCloud && (
-                          <Route exact
-                                 path={Routes.SYSTEM.SIDECARS.NEW_CONFIGURATION}
-                                 component={SidecarNewConfigurationPage} />
-                        )}
-                        {!isCloud && (
-                          <Route exact
-                                 path={Routes.SYSTEM.SIDECARS.EDIT_CONFIGURATION(':configurationId')}
-                                 component={SidecarEditConfigurationPage} />
-                        )}
-                        {!isCloud && (
-                          <Route exact
-                                 path={Routes.SYSTEM.SIDECARS.NEW_COLLECTOR}
-                                 component={SidecarNewCollectorPage} />
-                        )}
-                        {!isCloud && (
-                          <Route exact
-                                 path={Routes.SYSTEM.SIDECARS.EDIT_COLLECTOR(':collectorId')}
-                                 component={SidecarEditCollectorPage} />
-                        )}
-                        {standardPluginRoutes}
-                        <Route path="*" component={WrappedNotFoundPage} />
-                      </Switch>
-                    </AppWithoutSearchBar>
-                  </Route>
-                  <Route exact path={Routes.NOTFOUND} component={WrappedNotFoundPage} />
-                </Switch>
-              </AppWithGlobalNotifications>
-              <Route exact path={Routes.NOTFOUND} component={WrappedNotFoundPage} />
-=======
+                      {!isCloud && (
                       <Route exact path={Routes.SYSTEM.SIDECARS.OVERVIEW} component={SidecarsPage} />
-                      <Route exact path={Routes.SYSTEM.SIDECARS.STATUS(':sidecarId')} component={SidecarStatusPage} />
-                      <Route exact path={Routes.SYSTEM.SIDECARS.ADMINISTRATION} component={SidecarAdministrationPage} />
-                      <Route exact path={Routes.SYSTEM.SIDECARS.CONFIGURATION} component={SidecarConfigurationPage} />
-                      <Route exact path={Routes.SYSTEM.SIDECARS.NEW_CONFIGURATION} component={SidecarNewConfigurationPage} />
+                      )}
+                      {!isCloud && (
+                      <Route exact
+                             path={Routes.SYSTEM.SIDECARS.STATUS(':sidecarId')}
+                             component={SidecarStatusPage} />
+                      )}
+                      {!isCloud && (
+                      <Route exact
+                             path={Routes.SYSTEM.SIDECARS.ADMINISTRATION}
+                             component={SidecarAdministrationPage} />
+                      )}
+                      {!isCloud && (
+                      <Route exact
+                             path={Routes.SYSTEM.SIDECARS.CONFIGURATION}
+                             component={SidecarConfigurationPage} />
+                      )}
+                      {!isCloud && (
+                      <Route exact
+                             path={Routes.SYSTEM.SIDECARS.NEW_CONFIGURATION}
+                             component={SidecarNewConfigurationPage} />
+                      )}
+                      {!isCloud && (
                       <Route exact
                              path={Routes.SYSTEM.SIDECARS.EDIT_CONFIGURATION(':configurationId')}
                              component={SidecarEditConfigurationPage} />
-                      <Route exact path={Routes.SYSTEM.SIDECARS.NEW_COLLECTOR} component={SidecarNewCollectorPage} />
+                      )}
+                      {!isCloud && (
+                      <Route exact
+                             path={Routes.SYSTEM.SIDECARS.NEW_COLLECTOR}
+                             component={SidecarNewCollectorPage} />
+                      )}
+                      {!isCloud && (
                       <Route exact
                              path={Routes.SYSTEM.SIDECARS.EDIT_COLLECTOR(':collectorId')}
                              component={SidecarEditCollectorPage} />
+                      )}
                       {standardPluginRoutes}
                       <Route path="*" render={() => <NotFoundPage displayPageLayout={false} />} />
                     </Switch>
@@ -499,7 +395,6 @@
                 <Route exact path={Routes.NOTFOUND} component={NotFoundPage} />
               </Switch>
               <Route exact path={Routes.NOTFOUND} component={NotFoundPage} />
->>>>>>> 970a218d
             </App>
           </Route>
         </Switch>
