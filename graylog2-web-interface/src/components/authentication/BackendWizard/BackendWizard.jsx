// @flow strict
import * as React from 'react';
import { useState, useRef } from 'react';
import { compact } from 'lodash';
import PropTypes from 'prop-types';

import Routes from 'routing/Routes';
import { getEnterpriseGroupSyncPlugin } from 'util/AuthenticationService';
import { validateField } from 'util/FormsUtils';
import history from 'util/History';
import type { WizardSubmitPayload } from 'logic/authentication/ldap/types';
import { Row, Col, Alert } from 'components/graylog';
import Wizard, { type Step } from 'components/common/Wizard';
import { FetchError } from 'logic/rest/FetchProvider';

import BackendWizardContext, { type WizardStepsState, type WizardFormValues, type AuthBackendMeta } from './contexts/BackendWizardContext';
import { FORM_VALIDATION as SERVER_CONFIG_VALIDATION, STEP_KEY as SERVER_CONFIG_KEY } from './ServerConfigStep';
import { FORM_VALIDATION as USER_SYNC_VALIDATION, STEP_KEY as USER_SYNC_KEY } from './UserSyncStep';
import { STEP_KEY as GROUP_SYNC_KEY } from './GroupSyncStep';
import wizardSteps from './wizardSteps';
import Sidebar from './Sidebar';

const FORMS_VALIDATION = {
  [SERVER_CONFIG_KEY]: SERVER_CONFIG_VALIDATION,
  [USER_SYNC_KEY]: USER_SYNC_VALIDATION,
};

const SubmitAllError = ({ error, backendId }: { error: FetchError, backendId: ?string }) => (
  <Row>
    <Col xs={9} xsOffset={3}>
      <Alert bsStyle="danger" style={{ wordBreak: 'break-word' }}>
        <b>Failed to {backendId ? 'edit' : 'create'} authentication service</b><br />
        {error?.message && <>{error.message}<br /><br /></>}
        {error?.additional?.res?.text}
      </Alert>
    </Col>
  </Row>
);

export const _passwordPayload = (backendId: ?string, systemUserPassword: ?string) => {
  // Only update password on edit if necessary,
  // if a users resets the previously defined password its form value is an empty string
  if (backendId) {
    if (systemUserPassword === undefined) {
      return { keep_value: true };
    }

    if (systemUserPassword === '') {
      return { delete_value: true };
    }

    return { set_value: systemUserPassword };
  }

  return systemUserPassword;
};

const _prepareSubmitPayload = (stepsState, getUpdatedFormsValues) => (overrideFormValues): WizardSubmitPayload => {
  // We need to ensure that we are using the actual form values
  // It is possible to provide already updated form values, so we do not need to get them twice
  const formValues = overrideFormValues ?? getUpdatedFormsValues();
  const {
    defaultRoles = '',
    serverHost,
    serverPort,
    systemUserDn,
    systemUserPassword,
    transportSecurity,
    userFullNameAttribute,
    userNameAttribute,
    userSearchBase,
    userSearchPattern,
    verifyCertificates,
  } = formValues;
  const {
    serviceTitle,
    serviceType,
<<<<<<< HEAD
    urlScheme,
    backendId,
=======
>>>>>>> 7e12e53c
  } = stepsState.authBackendMeta;
  const serverUrl = `${serverHost}:${serverPort}`;

  return {
    default_roles: defaultRoles.split(','),
    description: '',
    title: `${serviceTitle} ${serverUrl}`,
    config: {
      servers: [{ host: serverHost, port: serverPort }],
      system_user_dn: systemUserDn,
      system_user_password: _passwordPayload(backendId, systemUserPassword),
      transport_security: transportSecurity,
      type: serviceType,
      user_full_name_attribute: userFullNameAttribute,
      user_name_attribute: userNameAttribute,
      user_search_base: userSearchBase,
      user_search_pattern: userSearchPattern,
      verify_certificates: verifyCertificates,
    },
  };
};

const _getInvalidStepKeys = (formValues) => {
  const validation = { ...FORMS_VALIDATION, [GROUP_SYNC_KEY]: {} };
  const enterpriseGroupSyncPlugin = getEnterpriseGroupSyncPlugin();
  const groupSyncValidation = enterpriseGroupSyncPlugin?.validation.GroupSyncValidation;

  if (groupSyncValidation && formValues.synchronizeGroups) {
    validation[GROUP_SYNC_KEY] = groupSyncValidation(formValues.teamSelectionType);
  }

  const invalidStepKeys = Object.entries(validation).map(([stepKey, formValidation]) => {
    // $FlowFixMe formValidation is valid input for Object.entries
    const stepHasError = Object.entries(formValidation).some(([fieldName, fieldValidation]) => {
      return !!validateField(fieldValidation)(formValues?.[fieldName]);
    });

    return stepHasError ? stepKey : undefined;
  });

  return compact(invalidStepKeys);
};

const _onSubmitAll = (stepsState, setSubmitAllError, onSubmit, getUpdatedFormsValues, getSubmitPayload, validateSteps) => {
  const formValues = getUpdatedFormsValues();
  const invalidStepKeys = validateSteps(formValues);

  // Do not submit if there are invalid steps
  if (invalidStepKeys.length >= 1) {
    return Promise.resolve();
  }

  // Reset submit all errors
  setSubmitAllError(null);

  const payload = getSubmitPayload(formValues);
  const _submit = () => onSubmit(payload, formValues).then(() => {
    history.push(Routes.SYSTEM.AUTHENTICATION.BACKENDS.OVERVIEW);
  }).catch((error) => {
    setSubmitAllError(error);
  });

  if (stepsState.authBackendMeta.backendGroupSyncIsActive && !formValues.synchronizeGroups) {
    // eslint-disable-next-line no-alert
    if (window.confirm('Do you really want to remove the group synchronization config for this authentication service?')) {
      return _submit();
    }

    return Promise.resolve();
  }

  return _submit();
};

type Props = {
  authBackendMeta: AuthBackendMeta,
  initialStepKey: $PropertyType<Step, 'key'>,
  initialValues: WizardFormValues,
  onSubmit: (WizardSubmitPayload, WizardFormValues) => Promise<void>,
};

const BackendWizard = ({ initialValues, initialStepKey, onSubmit, authBackendMeta }: Props) => {
  const enterpriseGroupSyncPlugin = getEnterpriseGroupSyncPlugin();
  const MatchingGroupsProvider = enterpriseGroupSyncPlugin?.components.MatchingGroupsProvider;
  const [submitAllError, setSubmitAllError] = useState();
  const [stepsState, setStepsState] = useState<WizardStepsState>({
    activeStepKey: initialStepKey,
    authBackendMeta,
    formValues: initialValues,
    invalidStepKeys: [],
    loadGroupsResult: undefined,
  });
  const formRefs = {
    [SERVER_CONFIG_KEY]: useRef(),
    [USER_SYNC_KEY]: useRef(),
    [GROUP_SYNC_KEY]: useRef(),
  };

  const _getUpdatedFormsValues = () => {
    const activeForm = formRefs[stepsState.activeStepKey]?.current;

    return { ...stepsState.formValues, ...activeForm?.values };
  };

  const _validateSteps = (formValues: WizardFormValues): Array<string> => {
    const invalidStepKeys = _getInvalidStepKeys(formValues);

    if (invalidStepKeys.length >= 1) {
      setStepsState({
        ...stepsState,
        activeStepKey: invalidStepKeys[0],
        formValues,
        invalidStepKeys,
      });
    }

    return invalidStepKeys;
  };

  const _getSubmitPayload = _prepareSubmitPayload(stepsState, _getUpdatedFormsValues);

  const _setActiveStepKey = (stepKey: $PropertyType<Step, 'key'>) => {
    const formValues = _getUpdatedFormsValues();
    let invalidStepKeys = [...stepsState.invalidStepKeys];

    // Only update invalid steps keys, we create them on submit all only
    if (invalidStepKeys.length >= 1) {
      invalidStepKeys = _getInvalidStepKeys(formValues);
    }

    setStepsState({
      ...stepsState,
      invalidStepKeys,
      formValues,
      activeStepKey: stepKey,
    });
  };

  const _handleSubmitAll = () => _onSubmitAll(
    stepsState,
    setSubmitAllError,
    onSubmit,
    _getUpdatedFormsValues,
    _getSubmitPayload,
    _validateSteps,
  );

  const steps = wizardSteps({
    formRefs,
    handleSubmitAll: _handleSubmitAll,
    invalidStepKeys: stepsState.invalidStepKeys,
    prepareSubmitPayload: _getSubmitPayload,
    setActiveStepKey: _setActiveStepKey,
    submitAllError: submitAllError && <SubmitAllError error={submitAllError} backendId={authBackendMeta.backendId} />,
  });

  const wizard = (
    <Wizard activeStep={stepsState.activeStepKey}
            hidePreviousNextButtons
            horizontal
            justified
            onStepChange={_setActiveStepKey}
            steps={steps}>
      <Sidebar prepareSubmitPayload={_getSubmitPayload} />
    </Wizard>
  );

  return (
    <BackendWizardContext.Provider value={{ ...stepsState, setStepsState }}>
      {MatchingGroupsProvider
        ? (
          <MatchingGroupsProvider prepareSubmitPayload={_getSubmitPayload}>
            {wizard}
          </MatchingGroupsProvider>
        )
        : wizard}
    </BackendWizardContext.Provider>
  );
};

BackendWizard.defaultProps = {
  initialStepKey: SERVER_CONFIG_KEY,
<<<<<<< HEAD
=======
  initialValues: {
    serverHost: 'localhost',
    serverPort: 389,
    transportSecurity: 'tls',
    userFullNameAttribute: 'cn',
    userNameAttribute: 'uid',
    verifyCertificates: true,
  },
>>>>>>> 7e12e53c
};

BackendWizard.propTypes = {
  authBackendMeta: PropTypes.shape({
    backendHasPassword: PropTypes.bool,
    backendId: PropTypes.string,
    serviceTitle: PropTypes.string.isRequired,
    serviceType: PropTypes.string.isRequired,
  }).isRequired,
  initialStepKey: PropTypes.string,
  initialValues: PropTypes.object.isRequired,
};

export default BackendWizard;<|MERGE_RESOLUTION|>--- conflicted
+++ resolved
@@ -75,11 +75,7 @@
   const {
     serviceTitle,
     serviceType,
-<<<<<<< HEAD
-    urlScheme,
     backendId,
-=======
->>>>>>> 7e12e53c
   } = stepsState.authBackendMeta;
   const serverUrl = `${serverHost}:${serverPort}`;
 
@@ -262,17 +258,6 @@
 
 BackendWizard.defaultProps = {
   initialStepKey: SERVER_CONFIG_KEY,
-<<<<<<< HEAD
-=======
-  initialValues: {
-    serverHost: 'localhost',
-    serverPort: 389,
-    transportSecurity: 'tls',
-    userFullNameAttribute: 'cn',
-    userNameAttribute: 'uid',
-    verifyCertificates: true,
-  },
->>>>>>> 7e12e53c
 };
 
 BackendWizard.propTypes = {
