--- conflicted
+++ resolved
@@ -86,12 +86,8 @@
 };
 
 const UsersOverview = () => {
-<<<<<<< HEAD
   const { page, pageSize: perPage, resetPage } = usePaginationQueryParameter();
-  const currentUser = useContext(CurrentUserContext);
-=======
   const currentUser = useCurrentUser();
->>>>>>> 0c910827
   const [paginatedUsers, setPaginatedUsers] = useState<PaginatedUsers | undefined>();
   const [loading, setLoading] = useState(false);
   const [query, setQuery] = useState('');
@@ -112,16 +108,6 @@
 
   const searchFilter = <UsersFilter onSearch={handleSearch} />;
 
-<<<<<<< HEAD
-  // eslint-disable-next-line react/no-unstable-nested-components
-  const _usersOverviewItem = (user: UserOverview) => {
-    const { id: userId } = user;
-
-    return <UserOverviewItem user={user} isActive={(currentUser?.id === userId)} />;
-  };
-
-=======
->>>>>>> 0c910827
   return (
     <Container>
       {adminUser && (
