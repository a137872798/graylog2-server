// @flow strict
import * as React from 'react';
import { useState, useEffect } from 'react';
import PropTypes from 'prop-types';
<<<<<<< HEAD

import { Row, Col, HelpBlock } from 'components/graylog';
import { Input } from 'components/bootstrap';
import TimeoutUnitSelect from 'components/users/TimeoutUnitSelect';

type Props = {
  value: number,
  onChange: (value: number) => void;
};

const _estimateUnit = (value) => {
  const MS_DAY = 24 * 60 * 60 * 1000;
  const MS_HOUR = 60 * 60 * 1000;
  const MS_MINUTE = 60 * 1000;
  const MS_SECOND = 1000;

  if (value === 0) {
    return MS_SECOND;
  }

  if (value % MS_DAY === 0) {
    return MS_DAY;
  }

  if (value % MS_HOUR === 0) {
    return MS_HOUR;
  }

  if (value % MS_MINUTE === 0) {
    return MS_MINUTE;
  }

  return MS_SECOND;
};
=======
import React from 'react';
// eslint-disable-next-line no-restricted-imports
import createReactClass from 'create-react-class';

import { Col } from 'components/graylog';
import { Input } from 'components/bootstrap';
import TimeoutUnitSelect from 'components/users/TimeoutUnitSelect';

import { MS_DAY, MS_HOUR, MS_MINUTE, MS_SECOND } from './timeoutConstants';

const TimeoutInput = createReactClass({
  displayName: 'TimeoutInput',

  propTypes: {
    controlSize: PropTypes.number,
    labelSize: PropTypes.number,
    value: PropTypes.number,
    onChange: PropTypes.func,
  },

  getDefaultProps() {
    return {
      value: MS_HOUR,
      labelSize: 2,
      controlSize: 10,
      onChange: () => {},
    };
  },

  getInitialState() {
    const { value } = this.props;
    const unit = this._estimateUnit(value);

    return {
      sessionTimeoutNever: (value ? value === -1 : false),
      value: (value ? Math.floor(value / Number(unit)) : 0),
      unit: unit,
    };
  },

  getValue() {
    const { sessionTimeoutNever, unit } = this.state;

    if (sessionTimeoutNever) {
      return -1;
    }

    return (this.timeout.input.value * Number(unit));
  },

  _estimateUnit(value) {
    if (value === 0) {
      return MS_SECOND;
    }

    if (value % MS_DAY === 0) {
      return MS_DAY;
    }

    if (value % MS_HOUR === 0) {
      return MS_HOUR;
    }

    if (value % MS_MINUTE === 0) {
      return MS_MINUTE;
    }

    return MS_SECOND;
  },
>>>>>>> 523ac4ac

const TimeoutInput = ({ value: propsValue, onChange }: Props) => {
  const [sessionTimeoutNever, setSessionTimeoutNever] = useState(propsValue === -1);
  const [unit, setUnit] = useState(_estimateUnit(propsValue));
  const [value, setValue] = useState(propsValue ? Math.floor(propsValue / unit) : 0);

  const getValue = () => {
    if (sessionTimeoutNever) {
      return -1;
    }

<<<<<<< HEAD
    return (value * unit);
  };

  useEffect(() => {
    if (typeof onChange === 'function') {
      onChange(getValue());
    }
  }, [value, unit, sessionTimeoutNever]);

  const _onClick = (evt) => {
    setSessionTimeoutNever(evt.target.checked);
  };

  const _onChangeValue = (evt) => {
    setValue(evt.target.value);
  };

  const _onChangeUnit = (evt) => {
    setUnit(evt.target.value);
  };

  return (
    <>
      <Input id="timeout-controls"
             labelClassName="col-sm-3"
             wrapperClassName="col-sm-9"
             label="Sessions Timeout">
        <Row className="no-bm">
          <Col xs={12}>
            <Input type="checkbox"
                   id="session-timeout-never"
                   name="session_timeout_never"
                   label="Sessions do not time out"
                   labelClassName="col-sm-3"
                   wrapperClassName="col-sm-9"
                   help="When checked sessions never time out due to inactivity."
                   onChange={_onClick}
                   checked={sessionTimeoutNever} />
          </Col>
          <Col xs={3}>
            <input type="number"
                   id="timeout"
                   placeholder="Timeout amount"
                   className="session-timeout-fields validatable form-control"
                   name="timeout"
                   min={1}
                   data-validate="positive_number"
                   disabled={sessionTimeoutNever}
                   value={value}
                   onChange={_onChangeValue} />
          </Col>
          <Col xs={4}>
            <TimeoutUnitSelect className="form-control session-timeout-fields"
                               disabled={sessionTimeoutNever}
                               value={unit}
                               onChange={_onChangeUnit} />
          </Col>
          <Col xs={12}>
            <HelpBlock>
              Session automatically end after this amount of time, unless they are actively used.
            </HelpBlock>
          </Col>
        </Row>
      </Input>
    </>
  );
};

TimeoutInput.propTypes = {
  value: PropTypes.number,
  onChange: PropTypes.func,
};

TimeoutInput.defaultProps = {
  value: 60 * 60 * 1000,
  onChange: undefined,
};
=======
  _onChangeUnit(unit) {
    this.setState({ unit }, this._notifyChange);
  },

  _notifyChange() {
    const { onChange } = this.props;

    if (typeof onChange === 'function') {
      onChange(this.getValue());
    }
  },

  render() {
    const { controlSize, labelSize } = this.props;
    const { sessionTimeoutNever, unit, value } = this.state;

    return (
      <span>
        <Input type="checkbox"
               id="session-timeout-never"
               name="session_timeout_never"
               labelClassName={`col-sm-${controlSize}`}
               wrapperClassName={`col-sm-offset-${labelSize} col-sm-${controlSize}`}
               label="Sessions do not time out"
               help="When checked sessions never time out due to inactivity."
               onChange={this._onClick}
               checked={sessionTimeoutNever} />

        <Input id="timeout-controls"
               label="Timeout"
               help="Session automatically end after this amount of time, unless they are actively used."
               labelClassName={`col-sm-${labelSize}`}
               wrapperClassName={`col-sm-${controlSize}`}>
          <div className="clearfix">
            <Col sm={2}>
              <Input ref={(timeout) => { this.timeout = timeout; }}
                     type="number"
                     id="timeout"
                     className="validatable"
                     name="timeout"
                     min={1}
                     data-validate="positive_number"
                     disabled={sessionTimeoutNever}
                     value={value}
                     onChange={this._onChangeValue} />
            </Col>
            <Col sm={3}>
              <TimeoutUnitSelect ref={(sessionTimeoutUnit) => { this.sessionTimeoutUnit = sessionTimeoutUnit; }}
                                 disabled={sessionTimeoutNever}
                                 value={`${unit}`}
                                 onChange={this._onChangeUnit} />
            </Col>
          </div>
        </Input>
      </span>
    );
  },
});
>>>>>>> 523ac4ac

export default TimeoutInput;<|MERGE_RESOLUTION|>--- conflicted
+++ resolved
@@ -2,11 +2,12 @@
 import * as React from 'react';
 import { useState, useEffect } from 'react';
 import PropTypes from 'prop-types';
-<<<<<<< HEAD
 
 import { Row, Col, HelpBlock } from 'components/graylog';
 import { Input } from 'components/bootstrap';
 import TimeoutUnitSelect from 'components/users/TimeoutUnitSelect';
+
+import { MS_DAY, MS_HOUR, MS_MINUTE, MS_SECOND } from './timeoutConstants';
 
 type Props = {
   value: number,
@@ -14,11 +15,6 @@
 };
 
 const _estimateUnit = (value) => {
-  const MS_DAY = 24 * 60 * 60 * 1000;
-  const MS_HOUR = 60 * 60 * 1000;
-  const MS_MINUTE = 60 * 1000;
-  const MS_SECOND = 1000;
-
   if (value === 0) {
     return MS_SECOND;
   }
@@ -37,89 +33,17 @@
 
   return MS_SECOND;
 };
-=======
-import React from 'react';
-// eslint-disable-next-line no-restricted-imports
-import createReactClass from 'create-react-class';
-
-import { Col } from 'components/graylog';
-import { Input } from 'components/bootstrap';
-import TimeoutUnitSelect from 'components/users/TimeoutUnitSelect';
-
-import { MS_DAY, MS_HOUR, MS_MINUTE, MS_SECOND } from './timeoutConstants';
-
-const TimeoutInput = createReactClass({
-  displayName: 'TimeoutInput',
-
-  propTypes: {
-    controlSize: PropTypes.number,
-    labelSize: PropTypes.number,
-    value: PropTypes.number,
-    onChange: PropTypes.func,
-  },
-
-  getDefaultProps() {
-    return {
-      value: MS_HOUR,
-      labelSize: 2,
-      controlSize: 10,
-      onChange: () => {},
-    };
-  },
-
-  getInitialState() {
-    const { value } = this.props;
-    const unit = this._estimateUnit(value);
-
-    return {
-      sessionTimeoutNever: (value ? value === -1 : false),
-      value: (value ? Math.floor(value / Number(unit)) : 0),
-      unit: unit,
-    };
-  },
-
-  getValue() {
-    const { sessionTimeoutNever, unit } = this.state;
-
-    if (sessionTimeoutNever) {
-      return -1;
-    }
-
-    return (this.timeout.input.value * Number(unit));
-  },
-
-  _estimateUnit(value) {
-    if (value === 0) {
-      return MS_SECOND;
-    }
-
-    if (value % MS_DAY === 0) {
-      return MS_DAY;
-    }
-
-    if (value % MS_HOUR === 0) {
-      return MS_HOUR;
-    }
-
-    if (value % MS_MINUTE === 0) {
-      return MS_MINUTE;
-    }
-
-    return MS_SECOND;
-  },
->>>>>>> 523ac4ac
 
 const TimeoutInput = ({ value: propsValue, onChange }: Props) => {
   const [sessionTimeoutNever, setSessionTimeoutNever] = useState(propsValue === -1);
   const [unit, setUnit] = useState(_estimateUnit(propsValue));
-  const [value, setValue] = useState(propsValue ? Math.floor(propsValue / unit) : 0);
+  const [value, setValue] = useState(propsValue ? Math.floor(propsValue / Number(unit)) : 0);
 
   const getValue = () => {
     if (sessionTimeoutNever) {
       return -1;
     }
 
-<<<<<<< HEAD
     return (value * unit);
   };
 
@@ -163,7 +87,7 @@
             <input type="number"
                    id="timeout"
                    placeholder="Timeout amount"
-                   className="session-timeout-fields validatable form-control"
+                   className="validatable"
                    name="timeout"
                    min={1}
                    data-validate="positive_number"
@@ -172,9 +96,8 @@
                    onChange={_onChangeValue} />
           </Col>
           <Col xs={4}>
-            <TimeoutUnitSelect className="form-control session-timeout-fields"
-                               disabled={sessionTimeoutNever}
-                               value={unit}
+            <TimeoutUnitSelect disabled={sessionTimeoutNever}
+                               value={`${unit}`}
                                onChange={_onChangeUnit} />
           </Col>
           <Col xs={12}>
@@ -194,68 +117,8 @@
 };
 
 TimeoutInput.defaultProps = {
-  value: 60 * 60 * 1000,
-  onChange: undefined,
+  value: MS_HOUR,
+  onChange: () => {},
 };
-=======
-  _onChangeUnit(unit) {
-    this.setState({ unit }, this._notifyChange);
-  },
-
-  _notifyChange() {
-    const { onChange } = this.props;
-
-    if (typeof onChange === 'function') {
-      onChange(this.getValue());
-    }
-  },
-
-  render() {
-    const { controlSize, labelSize } = this.props;
-    const { sessionTimeoutNever, unit, value } = this.state;
-
-    return (
-      <span>
-        <Input type="checkbox"
-               id="session-timeout-never"
-               name="session_timeout_never"
-               labelClassName={`col-sm-${controlSize}`}
-               wrapperClassName={`col-sm-offset-${labelSize} col-sm-${controlSize}`}
-               label="Sessions do not time out"
-               help="When checked sessions never time out due to inactivity."
-               onChange={this._onClick}
-               checked={sessionTimeoutNever} />
-
-        <Input id="timeout-controls"
-               label="Timeout"
-               help="Session automatically end after this amount of time, unless they are actively used."
-               labelClassName={`col-sm-${labelSize}`}
-               wrapperClassName={`col-sm-${controlSize}`}>
-          <div className="clearfix">
-            <Col sm={2}>
-              <Input ref={(timeout) => { this.timeout = timeout; }}
-                     type="number"
-                     id="timeout"
-                     className="validatable"
-                     name="timeout"
-                     min={1}
-                     data-validate="positive_number"
-                     disabled={sessionTimeoutNever}
-                     value={value}
-                     onChange={this._onChangeValue} />
-            </Col>
-            <Col sm={3}>
-              <TimeoutUnitSelect ref={(sessionTimeoutUnit) => { this.sessionTimeoutUnit = sessionTimeoutUnit; }}
-                                 disabled={sessionTimeoutNever}
-                                 value={`${unit}`}
-                                 onChange={this._onChangeUnit} />
-            </Col>
-          </div>
-        </Input>
-      </span>
-    );
-  },
-});
->>>>>>> 523ac4ac
 
 export default TimeoutInput;