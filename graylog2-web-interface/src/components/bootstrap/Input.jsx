import PropTypes from 'prop-types';
import React from 'react';

import { Checkbox, ControlLabel, FormControl, FormGroup, InputGroup, Radio } from 'components/graylog';
import InputDescription from 'components/common/InputDescription';

import InputWrapper from './InputWrapper';

/*
 * Input adapter for react bootstrap.
 *
 * The form API in react-bootstrap 0.30 changed quite a lot. This component will serve as an adapter until our
 * code is adapted to the new API.
 *
 */
class Input extends React.Component {
  static propTypes = {
    id: PropTypes.string.isRequired,
    type: PropTypes.string,
    name: PropTypes.string,
    label: PropTypes.oneOfType([
      PropTypes.element,
      PropTypes.string,
    ]),
    labelClassName: PropTypes.string,
    bsStyle: PropTypes.oneOf(['success', 'warning', 'error']),
    formGroupClassName: PropTypes.string,
    value: PropTypes.oneOfType([
      PropTypes.string,
      PropTypes.number,
    ]),
    placeholder: PropTypes.string,
    error: PropTypes.oneOfType([
      PropTypes.element,
      PropTypes.string,
    ]),
    help: PropTypes.oneOfType([
      PropTypes.element,
      PropTypes.string,
    ]),
    error: PropTypes.oneOfType([
      PropTypes.element,
      PropTypes.string,
    ]),
    wrapperClassName: PropTypes.string,
    addonAfter: PropTypes.oneOfType([
      PropTypes.element,
      PropTypes.string,
    ]),
    buttonAfter: PropTypes.oneOfType([
      PropTypes.element,
      PropTypes.string,
    ]),
    children: PropTypes.oneOfType([
      PropTypes.array,
      PropTypes.element,
    ]),
  };

  static defaultProps = {
    type: undefined,
    label: '',
    labelClassName: undefined,
    name: undefined,
    formGroupClassName: undefined,
    bsStyle: null,
    value: undefined,
    placeholder: '',
<<<<<<< HEAD
    help: '',
    error: undefined,
=======
    error: undefined,
    help: undefined,
>>>>>>> 86281de9
    wrapperClassName: undefined,
    addonAfter: null,
    buttonAfter: null,
    children: null,
  };

  getInputDOMNode = () => {
    return this.input;
  };

  getValue = () => {
    const { type } = this.props;

    if (!type) {
      throw new Error('Cannot use getValue without specifying input type.');
    }

    switch (type) {
      case 'checkbox':
      case 'radio':
        return this.getInputDOMNode().checked;
      default:
        return this.getInputDOMNode().value;
    }
  };

  getChecked = () => {
    return this.getInputDOMNode().checked;
  };

  _renderFormControl = (componentClass, props, children) => {
    return (
      <FormControl inputRef={(ref) => { this.input = ref; }} componentClass={componentClass} {...props}>
        {children}
      </FormControl>
    );
  };

  _renderFormGroup = (
    id,
    validationState,
    formGroupClassName,
    wrapperClassName,
    label,
    labelClassName,
    error,
    help,
    error,
    children,
    addon,
    button,
  ) => {
    let input;

    if (addon || button) {
      input = (
        <InputGroup>
          {children}
          {button && <InputGroup.Button>{button}</InputGroup.Button>}
          {addon && <InputGroup.Addon>{addon}</InputGroup.Addon>}
        </InputGroup>
      );
    } else {
      input = children;
    }

    return (
      <FormGroup controlId={id} validationState={error ? 'error' : validationState} bsClass={formGroupClassName}>
        {label && <ControlLabel className={labelClassName}>{label}</ControlLabel>}
        <InputWrapper className={wrapperClassName}>
          {input}
          <InputDescription error={error} help={help} />
        </InputWrapper>
      </FormGroup>
    );
  };

<<<<<<< HEAD
  _renderCheckboxGroup = (id, validationState, formGroupClassName, wrapperClassName, label, help, error, props) => {
=======
  _renderCheckboxGroup = (id, validationState, formGroupClassName, wrapperClassName, label, error, help, props) => {
>>>>>>> 86281de9
    return (
      <FormGroup controlId={id} validationState={error ? 'error' : validationState} bsClass={formGroupClassName}>
        <InputWrapper className={wrapperClassName}>
          <Checkbox inputRef={(ref) => { this.input = ref; }} {...props}>{label}</Checkbox>
          <InputDescription error={error} help={help} />
        </InputWrapper>
      </FormGroup>
    );
  };

<<<<<<< HEAD
  _renderRadioGroup = (id, validationState, formGroupClassName, wrapperClassName, label, help, error, props) => {
=======
  _renderRadioGroup = (id, validationState, formGroupClassName, wrapperClassName, label, error, help, props) => {
>>>>>>> 86281de9
    return (
      <FormGroup controlId={id} validationState={error ? 'error' : validationState} bsClass={formGroupClassName}>
        <InputWrapper className={wrapperClassName}>
          <Radio inputRef={(ref) => { this.input = ref; }} {...props}>{label}</Radio>
          <InputDescription error={error} help={help} />
        </InputWrapper>
      </FormGroup>
    );
  };

  render() {
<<<<<<< HEAD
    const { id, type, bsStyle, formGroupClassName, wrapperClassName, label, labelClassName, name, help, error, children, addonAfter, buttonAfter, ...controlProps } = this.props;
=======
    const { id, type, bsStyle, formGroupClassName, wrapperClassName, label, labelClassName, name, error, help, children, addonAfter, buttonAfter, ...controlProps } = this.props;
>>>>>>> 86281de9

    controlProps.type = type;
    controlProps.label = label;
    controlProps.name = name || id;

    if (!type) {
<<<<<<< HEAD
      return this._renderFormGroup(id, bsStyle, formGroupClassName, wrapperClassName, label, labelClassName, help, error, children);
=======
      return this._renderFormGroup(id, bsStyle, formGroupClassName, wrapperClassName, label, labelClassName, error, help, children);
>>>>>>> 86281de9
    }

    switch (type) {
      case 'text':
      case 'password':
      case 'email':
      case 'number':
      case 'file':
<<<<<<< HEAD
        return this._renderFormGroup(id, bsStyle, formGroupClassName, wrapperClassName, label, labelClassName, help, error, this._renderFormControl('input', controlProps), addonAfter, buttonAfter);
      case 'textarea':
        return this._renderFormGroup(id, bsStyle, formGroupClassName, wrapperClassName, label, labelClassName, help, error, this._renderFormControl('textarea', controlProps));
      case 'select':
        return this._renderFormGroup(id, bsStyle, formGroupClassName, wrapperClassName, label, labelClassName, help, error, this._renderFormControl('select', controlProps, children));
      case 'checkbox':
        return this._renderCheckboxGroup(id, bsStyle, formGroupClassName, wrapperClassName, label, help, error, controlProps);
      case 'radio':
        return this._renderRadioGroup(id, bsStyle, formGroupClassName, wrapperClassName, label, help, error, controlProps);
=======
        return this._renderFormGroup(id, bsStyle, formGroupClassName, wrapperClassName, label, labelClassName, error, help, this._renderFormControl('input', controlProps), addonAfter, buttonAfter);
      case 'textarea':
        return this._renderFormGroup(id, bsStyle, formGroupClassName, wrapperClassName, label, labelClassName, error, help, this._renderFormControl('textarea', controlProps));
      case 'select':
        return this._renderFormGroup(id, bsStyle, formGroupClassName, wrapperClassName, label, labelClassName, error, help, this._renderFormControl('select', controlProps, children));
      case 'checkbox':
        return this._renderCheckboxGroup(id, bsStyle, formGroupClassName, wrapperClassName, label, error, help, controlProps);
      case 'radio':
        return this._renderRadioGroup(id, bsStyle, formGroupClassName, wrapperClassName, label, error, help, controlProps);
>>>>>>> 86281de9
      default:
        // eslint-disable-next-line no-console
        console.warn(`Unsupported input type ${type}`);
    }

    return null;
  }
}

export default Input;<|MERGE_RESOLUTION|>--- conflicted
+++ resolved
@@ -66,13 +66,8 @@
     bsStyle: null,
     value: undefined,
     placeholder: '',
-<<<<<<< HEAD
-    help: '',
-    error: undefined,
-=======
     error: undefined,
     help: undefined,
->>>>>>> 86281de9
     wrapperClassName: undefined,
     addonAfter: null,
     buttonAfter: null,
@@ -120,7 +115,6 @@
     labelClassName,
     error,
     help,
-    error,
     children,
     addon,
     button,
@@ -150,11 +144,7 @@
     );
   };
 
-<<<<<<< HEAD
-  _renderCheckboxGroup = (id, validationState, formGroupClassName, wrapperClassName, label, help, error, props) => {
-=======
   _renderCheckboxGroup = (id, validationState, formGroupClassName, wrapperClassName, label, error, help, props) => {
->>>>>>> 86281de9
     return (
       <FormGroup controlId={id} validationState={error ? 'error' : validationState} bsClass={formGroupClassName}>
         <InputWrapper className={wrapperClassName}>
@@ -165,11 +155,7 @@
     );
   };
 
-<<<<<<< HEAD
-  _renderRadioGroup = (id, validationState, formGroupClassName, wrapperClassName, label, help, error, props) => {
-=======
   _renderRadioGroup = (id, validationState, formGroupClassName, wrapperClassName, label, error, help, props) => {
->>>>>>> 86281de9
     return (
       <FormGroup controlId={id} validationState={error ? 'error' : validationState} bsClass={formGroupClassName}>
         <InputWrapper className={wrapperClassName}>
@@ -181,22 +167,14 @@
   };
 
   render() {
-<<<<<<< HEAD
-    const { id, type, bsStyle, formGroupClassName, wrapperClassName, label, labelClassName, name, help, error, children, addonAfter, buttonAfter, ...controlProps } = this.props;
-=======
     const { id, type, bsStyle, formGroupClassName, wrapperClassName, label, labelClassName, name, error, help, children, addonAfter, buttonAfter, ...controlProps } = this.props;
->>>>>>> 86281de9
 
     controlProps.type = type;
     controlProps.label = label;
     controlProps.name = name || id;
 
     if (!type) {
-<<<<<<< HEAD
-      return this._renderFormGroup(id, bsStyle, formGroupClassName, wrapperClassName, label, labelClassName, help, error, children);
-=======
       return this._renderFormGroup(id, bsStyle, formGroupClassName, wrapperClassName, label, labelClassName, error, help, children);
->>>>>>> 86281de9
     }
 
     switch (type) {
@@ -205,17 +183,6 @@
       case 'email':
       case 'number':
       case 'file':
-<<<<<<< HEAD
-        return this._renderFormGroup(id, bsStyle, formGroupClassName, wrapperClassName, label, labelClassName, help, error, this._renderFormControl('input', controlProps), addonAfter, buttonAfter);
-      case 'textarea':
-        return this._renderFormGroup(id, bsStyle, formGroupClassName, wrapperClassName, label, labelClassName, help, error, this._renderFormControl('textarea', controlProps));
-      case 'select':
-        return this._renderFormGroup(id, bsStyle, formGroupClassName, wrapperClassName, label, labelClassName, help, error, this._renderFormControl('select', controlProps, children));
-      case 'checkbox':
-        return this._renderCheckboxGroup(id, bsStyle, formGroupClassName, wrapperClassName, label, help, error, controlProps);
-      case 'radio':
-        return this._renderRadioGroup(id, bsStyle, formGroupClassName, wrapperClassName, label, help, error, controlProps);
-=======
         return this._renderFormGroup(id, bsStyle, formGroupClassName, wrapperClassName, label, labelClassName, error, help, this._renderFormControl('input', controlProps), addonAfter, buttonAfter);
       case 'textarea':
         return this._renderFormGroup(id, bsStyle, formGroupClassName, wrapperClassName, label, labelClassName, error, help, this._renderFormControl('textarea', controlProps));
@@ -225,7 +192,6 @@
         return this._renderCheckboxGroup(id, bsStyle, formGroupClassName, wrapperClassName, label, error, help, controlProps);
       case 'radio':
         return this._renderRadioGroup(id, bsStyle, formGroupClassName, wrapperClassName, label, error, help, controlProps);
->>>>>>> 86281de9
       default:
         // eslint-disable-next-line no-console
         console.warn(`Unsupported input type ${type}`);
