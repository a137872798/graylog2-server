--- conflicted
+++ resolved
@@ -14,10 +14,7 @@
  * along with this program. If not, see
  * <http://www.mongodb.com/licensing/server-side-public-license>.
  */
-<<<<<<< HEAD
-=======
 export { default as GlobalAppNotifications } from './GlobalAppNotifications';
->>>>>>> 970a218d
 export { default as Notification } from './Notification';
 export { default as NotificationsList } from './NotificationsList';
 export { default as WithGlobalAppNotifications } from './WithGlobalAppNotifications';