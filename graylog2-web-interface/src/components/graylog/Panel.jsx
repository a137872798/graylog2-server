/*
 * Copyright (C) 2020 Graylog, Inc.
 *
 * This program is free software: you can redistribute it and/or modify
 * it under the terms of the Server Side Public License, version 1,
 * as published by MongoDB, Inc.
 *
 * This program is distributed in the hope that it will be useful,
 * but WITHOUT ANY WARRANTY; without even the implied warranty of
 * MERCHANTABILITY or FITNESS FOR A PARTICULAR PURPOSE. See the
 * Server Side Public License for more details.
 *
 * You should have received a copy of the Server Side Public License
 * along with this program. If not, see
 * <http://www.mongodb.com/licensing/server-side-public-license>.
 */
<<<<<<< HEAD
import React, { useEffect, useRef, useState } from 'react';
=======
import React, { useEffect, useState } from 'react';
>>>>>>> 970a218d
import PropTypes from 'prop-types';
import styled, { css } from 'styled-components';
// eslint-disable-next-line no-restricted-imports
import { Panel as BootstrapPanel } from 'react-bootstrap';

import deprecationNotice from 'util/deprecationNotice';

const PanelHeading = styled(BootstrapPanel.Heading)`
  .panel-title {
    > a {
      display: block;
    }
  }
`;

const PanelFooter = styled(BootstrapPanel.Footer)(({ theme }) => css`
  background-color: ${theme.colors.gray[90]};
  border-top-color: ${theme.colors.gray[80]};
`);

const panelVariantStyles = css(({ bsStyle = 'default', theme }) => {
  const backgroundColor = theme.colors.variant.lighter[bsStyle];
  const borderColor = theme.colors.variant.dark[bsStyle];

  return css`
    border-color: ${borderColor};

    > ${PanelHeading} {
      color: ${theme.utils.readableColor(backgroundColor)};
      background-color: ${backgroundColor};
      border-color: ${borderColor};

      + .panel-collapse > .panel-body {
        border-top-color: ${borderColor};
      }

      .badge {
        color: ${backgroundColor};
        background-color: ${theme.colors.variant[bsStyle]};
      }
    }

    > ${PanelFooter} {
      + .panel-collapse > .panel-body {
        border-bottom-color: ${borderColor};
      }
    }
  `;
});

const StyledPanel = styled(BootstrapPanel)(({ theme }) => css`
  background-color: ${theme.utils.colorLevel(theme.colors.global.background, -4)};

  > ${PanelHeading} {
    .panel-title,
    .panel-title h3 {
      font-size: ${theme.fonts.size.large};
    }
  }

  .panel-group {
    > ${PanelHeading} {
      + .panel-collapse > .panel-body,
      + .panel-collapse > .list-group {
        border-top-color: ${theme.colors.gray[90]};
      }
    }

    > ${PanelFooter} {
      + .panel-collapse .panel-body {
        border-bottom-color: ${theme.colors.gray[90]};
      }
    }
  }

  ${panelVariantStyles}
`);

const deprecatedVariantStyles = css(({ bsStyle = 'default', theme }) => {
  const backgroundColor = theme.colors.variant.lightest[bsStyle];
  const borderColor = theme.colors.variant.light[bsStyle];

  return css`
    /** NOTE: Deprecated & should be removed in 4.0 */
    border-color: ${borderColor};
    background: ${theme.colors.table.background};

    & > .panel-heading {
      color: ${theme.utils.contrastingColor(backgroundColor)};
      background-color: ${backgroundColor};
      border-color: ${borderColor};

      > .panel-title,
      > .panel-title > * {
        font-size: ${theme.fonts.size.large};
      }

      + .panel-collapse > .panel-body {
        border-top-color: ${borderColor};
      }

      .badge {
        color: ${backgroundColor};
        background-color: ${theme.colors.variant[bsStyle]};
      }
    }

    & > .panel-footer {
      + .panel-collapse > .panel-body {
        border-bottom-color: ${borderColor};
      }
    }
  `;
});

const DeprecatedStyledPanel = styled(BootstrapPanel)(({ theme }) => css`
  /** NOTE: Deprecated & should be removed in 4.0 */
  background-color: ${theme.utils.colorLevel(theme.colors.global.background, -4)};

  .panel-footer {
    background-color: ${theme.colors.gray[90]};
    border-top-color: ${theme.colors.gray[80]};
  }

  .panel-group {
    .panel-heading {
      + .panel-collapse > .panel-body,
      + .panel-collapse > .list-group {
        border-top-color: ${theme.colors.gray[90]};
      }
    }

    .panel-footer {
      + .panel-collapse .panel-body {
        border-bottom-color: ${theme.colors.gray[90]};
      }
    }
  }

  ${deprecatedVariantStyles}
`);

const Panel = ({
  title,
  children,
  collapsible,
  defaultExpanded,
  expanded,
  footer,
  header,
  onToggle,
  ...props
}) => {
<<<<<<< HEAD
  const [isExpanded, setIsExpanded] = useState(null);
  const didRender = useRef(false);

  useEffect(() => {
    setIsExpanded((prevIsExpanded) => ((defaultExpanded && expanded)
        || (!defaultExpanded && expanded)
        || (defaultExpanded && prevIsExpanded === expanded)));
  }, [expanded, defaultExpanded]);

  useEffect(() => {
    didRender.current = true;
  }, []);
=======
  const [isExpanded, setIsExpanded] = useState(defaultExpanded);

  useEffect(() => {
    setIsExpanded((defaultExpanded && expanded)
      || (!defaultExpanded && expanded)
      || (defaultExpanded && isExpanded === expanded));
  }, [defaultExpanded, expanded, isExpanded]);
>>>>>>> 970a218d

  const handleToggle = (nextIsExpanded) => {
    setIsExpanded(nextIsExpanded);
    onToggle(nextIsExpanded);
  };

  const hasDeprecatedChildren = typeof children === 'string' || (Array.isArray(children) && typeof children[0] === 'string');

  if (header || footer || title || collapsible || hasDeprecatedChildren) {
    /** NOTE: Deprecated & should be removed in 4.0 */
<<<<<<< HEAD
    if (!didRender.current) {
      deprecationNotice('You have used a deprecated `Panel` prop, please check the documentation to use the latest `Panel`.');
    }
=======
    deprecationNotice('You have used a deprecated `Panel` prop, please check the documentation to use the latest `Panel`.');
>>>>>>> 970a218d

    return (
      /* NOTE: this exists as a deprecated render for older Panel instances */
      <DeprecatedStyledPanel expanded={isExpanded}
                             onToggle={handleToggle}
                             {...props}>
        {(header || title) && (
          <PanelHeading>
            {header}
            {title && <BootstrapPanel.Title toggle={collapsible}>{title}</BootstrapPanel.Title>}
          </PanelHeading>
        )}
        <DeprecatedStyledPanel.Body collapsible={collapsible}>
          {children}
        </DeprecatedStyledPanel.Body>
        {footer && (
          <DeprecatedStyledPanel.Footer>{footer}</DeprecatedStyledPanel.Footer>
        )}
      </DeprecatedStyledPanel>
    );
  }

  return (
    <StyledPanel expanded={isExpanded}
                 onToggle={handleToggle}
                 defaultExpanded={defaultExpanded}
                 {...props}>
      {children}
    </StyledPanel>
  );
};

Panel.propTypes = {
  children: PropTypes.any.isRequired,
  /** @deprecated No longer used, replace with `<Panel.Collapse />` &  `expanded`. */
  collapsible: PropTypes.bool,
  /**
   * Default of `expanded` prop
   *
   * @controllable onToggle
   */
  defaultExpanded: PropTypes.bool,
  /**
   * Controls the collapsed/expanded state of the Panel. Requires
   * a `Panel.Collapse` or `<Panel.Body collapsible>` child component
   * in order to actually animate out or in.
   *
   * @controllable onToggle
   */
  expanded: PropTypes.bool,
  /**
   * A callback fired when the collapse state changes.
   *
   * @controllable expanded
   */
  onToggle: PropTypes.func,
  /** @deprecated No longer used, replace with `<Panel.Footer />`. */
  footer: PropTypes.string,
  /** @deprecated No longer used, replace with `<Panel.Heading />`. */
  header: PropTypes.oneOfType([PropTypes.string, PropTypes.node]),
  /** @deprecated No longer used, replace with `<Panel.Title />`. */
  title: PropTypes.string,
};

Panel.defaultProps = {
  collapsible: false,
  defaultExpanded: null,
  expanded: null,
  footer: undefined,
  header: undefined,
  onToggle: () => {},
  title: undefined,
};

Panel.Body = BootstrapPanel.Body;
Panel.Collapse = BootstrapPanel.Collapse;
Panel.Footer = PanelFooter;
Panel.Heading = PanelHeading;
Panel.Title = BootstrapPanel.Title;
Panel.Toggle = BootstrapPanel.Toggle;

/** @component */
export default Panel;<|MERGE_RESOLUTION|>--- conflicted
+++ resolved
@@ -14,11 +14,7 @@
  * along with this program. If not, see
  * <http://www.mongodb.com/licensing/server-side-public-license>.
  */
-<<<<<<< HEAD
 import React, { useEffect, useRef, useState } from 'react';
-=======
-import React, { useEffect, useState } from 'react';
->>>>>>> 970a218d
 import PropTypes from 'prop-types';
 import styled, { css } from 'styled-components';
 // eslint-disable-next-line no-restricted-imports
@@ -172,7 +168,6 @@
   onToggle,
   ...props
 }) => {
-<<<<<<< HEAD
   const [isExpanded, setIsExpanded] = useState(null);
   const didRender = useRef(false);
 
@@ -185,15 +180,6 @@
   useEffect(() => {
     didRender.current = true;
   }, []);
-=======
-  const [isExpanded, setIsExpanded] = useState(defaultExpanded);
-
-  useEffect(() => {
-    setIsExpanded((defaultExpanded && expanded)
-      || (!defaultExpanded && expanded)
-      || (defaultExpanded && isExpanded === expanded));
-  }, [defaultExpanded, expanded, isExpanded]);
->>>>>>> 970a218d
 
   const handleToggle = (nextIsExpanded) => {
     setIsExpanded(nextIsExpanded);
@@ -204,13 +190,9 @@
 
   if (header || footer || title || collapsible || hasDeprecatedChildren) {
     /** NOTE: Deprecated & should be removed in 4.0 */
-<<<<<<< HEAD
     if (!didRender.current) {
       deprecationNotice('You have used a deprecated `Panel` prop, please check the documentation to use the latest `Panel`.');
     }
-=======
-    deprecationNotice('You have used a deprecated `Panel` prop, please check the documentation to use the latest `Panel`.');
->>>>>>> 970a218d
 
     return (
       /* NOTE: this exists as a deprecated render for older Panel instances */
