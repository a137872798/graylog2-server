/*
 * Copyright (C) 2020 Graylog, Inc.
 *
 * This program is free software: you can redistribute it and/or modify
 * it under the terms of the Server Side Public License, version 1,
 * as published by MongoDB, Inc.
 *
 * This program is distributed in the hope that it will be useful,
 * but WITHOUT ANY WARRANTY; without even the implied warranty of
 * MERCHANTABILITY or FITNESS FOR A PARTICULAR PURPOSE. See the
 * Server Side Public License for more details.
 *
 * You should have received a copy of the Server Side Public License
 * along with this program. If not, see
 * <http://www.mongodb.com/licensing/server-side-public-license>.
 */
import PropTypes from 'prop-types';
import React from 'react';

import BootstrapModalForm from 'components/bootstrap/BootstrapModalForm';
import { Input } from 'components/bootstrap';
import { Select, Spinner } from 'components/common';
import CombinedProvider from 'injection/CombinedProvider';
<<<<<<< HEAD
import FormsUtils from 'util/FormsUtils';
import AppConfig from 'util/AppConfig';
=======
import * as FormsUtils from 'util/FormsUtils';
>>>>>>> 970a218d

const { IndexSetsActions } = CombinedProvider.get('IndexSets');

class StreamForm extends React.Component {
  static propTypes = {
    onSubmit: PropTypes.func.isRequired,
    stream: PropTypes.object.isRequired,
    title: PropTypes.string.isRequired,
    indexSets: PropTypes.array.isRequired,
  };

  static defaultProps = {
    stream: {
      title: '',
      description: '',
      remove_matches_from_default_stream: false,
    },
  };

  modal = undefined;

  _resetValues = () => {
    this.setState(this._getValuesFromProps(this.props));
  };

  _getValuesFromProps = (props) => {
    let defaultIndexSetId = props.stream.index_set_id;

    if (!defaultIndexSetId && props.indexSets && props.indexSets.length > 0) {
      const defaultIndexSet = props.indexSets.find((indexSet) => indexSet.default);

      if (defaultIndexSet) {
        defaultIndexSetId = defaultIndexSet.id;
      }
    }

    return {
      title: props.stream.title,
      description: props.stream.description,
      removeMatchesFromDefaultStream: props.stream.remove_matches_from_default_stream,
      indexSetId: defaultIndexSetId,
    };
  };

  _onSubmit = () => {
    this.props.onSubmit(this.props.stream.id,
      {
        title: this.state.title,
        description: this.state.description,
        remove_matches_from_default_stream: this.state.removeMatchesFromDefaultStream,
        index_set_id: this.state.indexSetId,
      });

    this.modal.close();
  };

  open = () => {
    this._resetValues();
    IndexSetsActions.list(false);
    this.modal.open();
  };

  close = () => {
    this.modal.close();
  };

  _formatSelectOptions = () => {
    return this.props.indexSets.filter((indexSet) => indexSet.writable).map((indexSet) => {
      return { value: indexSet.id, label: indexSet.title };
    });
  };

  _onIndexSetSelect = (selection) => {
    this.setState({ indexSetId: selection });
  };

  handleChange = (event) => {
    const change = {};

    change[event.target.name] = FormsUtils.getValueFromInput(event.target);
    this.setState(change);
  };

  _indexSetSelect = () => {
    const { indexSetId } = this.state;

    if (AppConfig.isCloud()) {
      return null;
    }

    if (this.props.indexSets) {
      return (
        <Input id="index-set-selector"
               label="Index Set"
               help="Messages that match this stream will be written to the configured index set.">
          <Select inputId="index-set-selector"
                  placeholder="Select index set"
                  options={this._formatSelectOptions()}
                  matchProp="label"
                  onChange={this._onIndexSetSelect}
                  value={indexSetId} />
        </Input>
      );
    }

    return <Spinner>Loading index sets...</Spinner>;
  };

  state = this._getValuesFromProps(this.props);

  render() {
    const { title, description, removeMatchesFromDefaultStream } = this.state;

    return (
      <BootstrapModalForm ref={(c) => { this.modal = c; }}
                          title={this.props.title}
                          onSubmitForm={this._onSubmit}
                          submitButtonText="Save">
        <Input id="Title"
               type="text"
               required
               label="Title"
               name="title"
               value={title}
               onChange={this.handleChange}
               placeholder="A descriptive name of the new stream"
               autoFocus />
        <Input id="Description"
               type="text"
               required
               label="Description"
               name="description"
               value={description}
               onChange={this.handleChange}
               placeholder="What kind of messages are routed into this stream?" />
        {this._indexSetSelect()}
        <Input id="RemoveFromDefaultStream"
               type="checkbox"
               label="Remove matches from &lsquo;All messages&rsquo; stream"
               name="removeMatchesFromDefaultStream"
               checked={removeMatchesFromDefaultStream}
               onChange={this.handleChange}
               help={<span>Remove messages that match this stream from the &lsquo;All messages&rsquo; stream which is assigned to every message by default.</span>} />
      </BootstrapModalForm>
    );
  }
}

export default StreamForm;<|MERGE_RESOLUTION|>--- conflicted
+++ resolved
@@ -21,12 +21,8 @@
 import { Input } from 'components/bootstrap';
 import { Select, Spinner } from 'components/common';
 import CombinedProvider from 'injection/CombinedProvider';
-<<<<<<< HEAD
-import FormsUtils from 'util/FormsUtils';
+import * as FormsUtils from 'util/FormsUtils';
 import AppConfig from 'util/AppConfig';
-=======
-import * as FormsUtils from 'util/FormsUtils';
->>>>>>> 970a218d
 
 const { IndexSetsActions } = CombinedProvider.get('IndexSets');
 
