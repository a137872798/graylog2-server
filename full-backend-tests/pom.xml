--- conflicted
+++ resolved
@@ -23,11 +23,7 @@
     <parent>
         <groupId>org.graylog</groupId>
         <artifactId>graylog-project-parent</artifactId>
-<<<<<<< HEAD
-        <version>4.0.7-SNAPSHOT</version>
-=======
         <version>4.1.0-SNAPSHOT</version>
->>>>>>> 970a218d
         <relativePath>../graylog-project-parent</relativePath>
     </parent>
 
