/*
 * Copyright (C) 2020 Graylog, Inc.
 *
 * This program is free software: you can redistribute it and/or modify
 * it under the terms of the Server Side Public License, version 1,
 * as published by MongoDB, Inc.
 *
 * This program is distributed in the hope that it will be useful,
 * but WITHOUT ANY WARRANTY; without even the implied warranty of
 * MERCHANTABILITY or FITNESS FOR A PARTICULAR PURPOSE. See the
 * Server Side Public License for more details.
 *
 * You should have received a copy of the Server Side Public License
 * along with this program. If not, see
 * <http://www.mongodb.com/licensing/server-side-public-license>.
 */
package org.graylog.testing.fullbackend;

import io.restassured.specification.RequestSpecification;
import org.graylog.storage.elasticsearch6.ElasticsearchInstanceES6Factory;
import org.graylog.testing.completebackend.ApiIntegrationTest;
import org.graylog.testing.completebackend.GraylogBackend;
import org.junit.jupiter.api.Test;

import java.util.List;

import static io.restassured.RestAssured.given;
import static org.assertj.core.api.Assertions.assertThat;
import static org.graylog.testing.backenddriver.SearchDriver.searchAllMessages;
import static org.graylog.testing.completebackend.Lifecycle.CLASS;


@ApiIntegrationTest(serverLifecycle = CLASS, elasticsearchFactory = ElasticsearchInstanceES6Factory.class)
class BackendStartupIT {

    private final GraylogBackend sut;
    private final RequestSpecification requestSpec;

    public BackendStartupIT(GraylogBackend sut, RequestSpecification requestSpec) {
        this.sut = sut;
        this.requestSpec = requestSpec;
    }

    @Test
    void canReachApi() {
        given()
                .spec(requestSpec)
                .when()
                .get()
                .then()
                .statusCode(200);
    }

    @Test
    void loadsDefaultPlugins() {
        List<Object> pluginNames =
                given()
                        .spec(requestSpec)
                        .when()
                        .get("/system/plugins")
                        .then()
                        .statusCode(200)
                        .extract().jsonPath()
                        .getList("plugins.name");

<<<<<<< HEAD
        assertThat(pluginNames).containsExactlyInAnyOrder(
                "Threat Intelligence Plugin",
=======
        assertThat(pluginNames).containsAnyOf(
>>>>>>> 970a218d
                "Elasticsearch 6 Support",
                "Elasticsearch 7 Support");
    }

    @Test
    void importsElasticsearchFixtures() {
        sut.importElasticsearchFixture("one-message.json", getClass());

        List<String> allMessages = searchAllMessages(requestSpec);

        assertThat(allMessages).containsExactly("hello from es fixture");
    }
}<|MERGE_RESOLUTION|>--- conflicted
+++ resolved
@@ -63,12 +63,7 @@
                         .extract().jsonPath()
                         .getList("plugins.name");
 
-<<<<<<< HEAD
-        assertThat(pluginNames).containsExactlyInAnyOrder(
-                "Threat Intelligence Plugin",
-=======
         assertThat(pluginNames).containsAnyOf(
->>>>>>> 970a218d
                 "Elasticsearch 6 Support",
                 "Elasticsearch 7 Support");
     }
