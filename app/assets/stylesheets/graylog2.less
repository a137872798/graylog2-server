@screen-md-min: 991px;

#editor {
  height: 256px;
}

body {
  background-color: #e3e3e3;
  font-family: 'Open Sans', sans-serif;
  font-size: 12px;
  overflow-x: hidden;
  margin-top: 45px;
}

ul {
  list-style-type: none;
  margin: 0;
}

hr {
  border-top: 1px solid #e3e3e3;
}

h1, h2, h3, h4, h5, h6 {
  font-weight: normal;
  padding: 0;
  margin: 0;
  color: #333
}

h1 {
  font-size: 28px;
}

h2 {
  font-size: 21px;
}

h3 {
  font-size: 18px;
}

h4 {
  font-size: 14px;
  font-weight: bold;
}

h4 {
  font-size: 14px;
  font-weight: normal;
}

a {
  color: #16ace3;
}

/* Remove boostrap outline */
a:active, select:active, input[type="file"]:active, input[type="radio"]:active, input[type="checkbox"]:active, .btn:active {
  outline: none;
  outline-offset: 0;
}

input.form-control, select.form-control, textarea.form-control {
  color: #666;
}

.input-group-addon.input-group-separator {
  border-right-width: 0;
  border-left-width: 0;
}

label {
  font-size: 14px;
}

.btn:focus {
  background-position: 0;
}

#footer {
  text-align: center;
  font-size: 11px;
  color: #aaa;
  margin-bottom: 15px;
}

.modal-dialog {
  margin-top: 55px !important;
}

.modal .modal-backdrop {
  z-index: 0;
}

.modal-backdrop {
  height: 100000%;  // yes, really. this fixes the backdrop being cut off when the page is scrolled.
  z-index: 1030;
}

#universalsearch {
  padding: 15px;
  background-color: #fff;
  border: 1px solid #D1D1D1;
}

#universalsearch-container {
  padding: 0 25px;
}

.content {
  padding-top: 15px;
  padding-bottom: 15px;
  background-color: #fff;
  border: 1px solid #D1D1D1;
  margin-bottom: 10px;
}

.content p.description {
  margin-top: 3px;
}

.content-head {
  padding-bottom: 0px;
}

.content p.description {
  color: #939393;
}

.content-head p {
  margin-top: 15px;
}

.content-head .description-tooltips .fa-stack {
  margin-right: 3px;
}

.content p.description-tooltips-small .fa-stack {
  margin-right: 1px;
  position: relative;
  top: -1px;
}

.content p.description-tooltips {
  margin-top: 10px;
}

.content-col {
  padding: 15px 10px;
  background-color: #fff;
  border: 1px solid #D1D1D1;
  margin-top: 15px;
}

#sidebar {
  padding-left: 0;

  @media (max-height: @screen-md-min) {
    padding-right: 0;
  }

  @media (min-width: @screen-md-min) {
    padding-right: 15px;
  }
}

#sidebar .affix {
  @media (max-width: @screen-md-min) {
    position: relative;
  }

  @media (min-width: @screen-md-min) {
    top: 45px;
    z-index: 1000;
    position: fixed;
  }
}

#sidebar .actions {
  margin-top: 10px;
}

#sidebar .actions>div {
  margin: 5px 5px 0 0;
}

#main-row {
  margin-bottom: 0px;
}

#main-content-sidebar {
  padding-left: 0;
  padding-right: 0;
}

#main-content {
  padding: 5px 25px;
}

// This is rendered inside a #main-content, and we need to compensate the margin-top to make it look nicer
#main-content-search {
  margin-bottom: 0;
  margin-top: -15px;
}

#universalsearch {
  padding: 5px;
  margin-bottom: 0px;
  margin-top: 15px;
}

.universalsearch-timerange-selector {
  font-size: 12px;
}

.universalsearch-timerange-selector label {
  font-size: 12px;
  margin-left: 5px !important;
}

.universalsearch-timerange-selector .radio input {
  margin-left: -17px;
  position: relative;
  top: -2px;
}

.universalsearch-form {
  margin-bottom: 0;
}

.universalsearch-form #search-container {
  margin-left: 5px;
}

.universalsearch-form button {
  font-size: 13px;
}

.universalsearch-form div .query {
  margin-left: 45px;
  margin-right: 25px;
}

.universalsearch-form .query input {
  font-family: monospace;
  font-size: 13px;
  width: 100%;
  border: 0px;
  background-color: #fff;
  box-shadow: none;
  color: inherit;
  -moz-box-shadow: none;
  -webkit-box-shadow: none;
  -webkit-transition: none;
  -moz-transition: none;
  transition: none;
  outline: none;
  padding: 0;
  margin-left: 5px;
  margin-bottom: 5px;
}

.universalsearch-form .form-group {
  margin-bottom: 0;
}

a.fields-set-chooser {
  margin-right: 2px;
  margin-left: 2px;
}

.messages {
  font-size: 11px;
  margin-top: 15px;
  border-collapse: collapse;
  width: 100%;
  word-break: break-all;
}

.messages thead > tr {
  color: #fff;
}

.messages thead th {
  font-size: 11px;
  font-weight: normal;
  background-color: #222;
  white-space: nowrap;
}

#result-graph-container {
  margin-right: 12px;
  margin-bottom: 25px;
}

#result-graph {
  margin-left: 40px;
  margin-top: 5px;
}

#result-graph-timeline {
  margin-left: 40px;
}

#y_axis {
  float: left;
  height: 200px;
  width: 40px;
}

.search-result-fields {
  margin-top: 3px;
  padding-left: 0;
}

.search-result-fields li {
  margin-top: 1px;
  margin-bottom: 1px;
  padding: 2px 0;
}

.search-result-fields label {
  font-size: 12px;
  display: inline;
  position: relative;
  top: 3px;
  font-weight: normal !important;
}

.search-result-fields .form-group {
  margin-bottom: 0;
}

.search-result-fields .checkbox {
  margin: 0;
}

.search-result-fields input[type=checkbox] {
  position: relative;
  right: 4px;
}

.message-terms {
  margin-right: 8px;
  font-family: monospace;
}

.support-sources ul {
  margin-top: 5px;
}

.systemjob {
  margin-top: 10px;
  border-bottom: 1px solid #ccc;
}

.systemjob .progress {
  margin-top: 2px;
  margin-bottom: 5px;
}

.systemjob .finished {
  display: none;
  position: relative;
  top: -1px;
  left: 2px;
  font-family: "Arial", sans-serif;
  font-size: 11px;
}

.systemjobs-none {
  margin-top: 10px;
}

.notifications-none {
  margin-top: 10px;
}

.notification-badge-link:hover {
  border: 0px !important;
  text-decoration: none !important;
}

.row {
  margin-bottom: 15px;
}

.no-bm {
  margin-bottom: 0px;
}

.alert {
  margin-bottom: 0px;
  margin-top: 5px;
}

.system-messages {
  font-size: 12px;
}

.notification {
  margin-top: 10px !important;
}

.notification i {
  color: #000;
}

.notification-head {
  margin-bottom: 5px;
}

.notification-timestamp {
  margin-left: 3px;
  font-size: 10px;
}

.notification-solutions {
  margin-top: 10px;
}

.notification-solutions label {
  font-size: 13px;
}

.notification form {
  margin-bottom: 0px;
}

.notification-solutions h4 {
  font-size: 13px;
  font-weight: bold;
  margin-bottom: 1px;
}

.notification-solutions .btn {
  margin-top: 3px;
  font-size: 12px;
  padding: 3px 11px;
}

.node-row {
  border-bottom: 1px solid #ccc;
  padding-bottom: 8px;
  margin-top: 15px;
  margin-bottom: 0px;
}

.change-message-processing {
  position: relative;
  top: -1px;
}

.es-cluster-status {
  margin-top: 10px;
  margin-bottom: 5px;
}

.node-row .hostname {
  font-size: 12px;
}

.rickshaw_graph .x_tick {
  position: relative;
  top: 38px;
}

.graph-resolution-selector {
  margin-top: 5px;
  margin-bottom: 20px;
}

.graph-resolution-selector li {
  padding-right: 0;
}

.graph-resolution-selector a {
  text-transform: capitalize;
}

.selected-resolution {
  font-weight: bold;
}

.search-result-fields .fa-cog {
  position: relative;
  top: 3px;
}

.modal form {
  margin-bottom: 0;
}

s
.input-list h2 {
  margin-bottom: 5px;
}

.node-row {
  margin-bottom: 8px;
  margin-top: 0px;
}

.node-row .well {
  margin-bottom: 0px;
  margin-top: 3px;
  font-family: monospace;
  font-size: 11px;
}

.node-row-info {
  position: relative;
  top: 2px;
}

.node-row-info form {
  display: inline;
}

.node-row-info .text {
  position: relative;
  top: 3px;
}

.node-row-info-negative-correction {
  position: relative;
  top: -15px;
}

.input-list .alert {
  margin-top: 10px;
}

.input-new {
  margin-bottom: 8px;
}

.alert-bar {
  margin-top: 10px;
  margin-bottom: 0px;
}

.system-messages a {
  color: #000;
}

.xtrc-select-message {
  margin-top: 5px;
  margin-bottom: 0;
}

.xtrc-select-message .spinner {
  margin-top: 10px;
  margin-bottom: 10px;
}

.xtrc-message-fields {
  margin: 0;
}

.xtrc-message-fields dt {
  float: left;
  padding-right: 5px;
}

.xtrc-message-fields dd {
  margin-left: 10px;
  word-wrap: break-word;
}

.xtrc-message .well {
  margin-top: 5px;
  margin-bottom: 0px;
}

.xtrc-message dt:hover {
  color: #0085A7;
  cursor: pointer;
}

.xtrc-wizard-field {
  font-style: italic;
}

.xtrc-wizard-example {
  word-wrap: break-word;
}

.xtrc-new-example {
  margin-bottom: 5px;
  font-family: monospace;
  font-size: 14px;
  word-wrap: break-word;
}

.xtrc-no-example {
  margin-top: 15px;
  margin-bottom: 12px;
}

.xtrc-hl {
  background-color: #f8b9b7;
  padding-top: 3px;
  padding-bottom: 3px;
}

#create-extractor {
  margin-top: 10px;
}

.xtrc-converter-subfield {
  margin-left: 20px;
}

.xtrc-list-container {
  margin-top: 15px;
}

.xtrc-list-container h2 {
  margin-bottom: 5px;
}

.xtrc-list-container .alert {
  margin-top: 5px;
}

.xtrc-list-drag {
  margin-top: 10px;
}

.xtrc-select-message .subcontainer .buttons {
  margin-top: 5px;
  margin-bottom: 5px;
}

.manual-selector-form {
  margin-top: 5px;
}

.xtrc-wizard .well {
  margin-top: 8px;
  margin-bottom: 8px;
}

.xtrc-wizard {
  margin-bottom: 0px;
}

.xtrc-wizard form {
  margin-bottom: 0px;
}

.node-row .xtrc-converters {
  margin-top: 10px;
}

.node-row .xtrc-config li {
  margin-left: 10px;
}

.node-row .xtrc-converters li {
  margin-left: 10px;
}

.node-row .xtrc-converter-config li {
  margin-left: 20px;
}

.u-light {
  border-bottom: 1px dotted #bbb;
  margin-bottom: 5px;
  padding-bottom: 5px;
}

.xtrc-metrics {
  margin-top: 7px;
  margin-left: 5px;
}

.xtrc-metrics .span4 {
  margin-left: 0px;
}

.xtrc-metrics h3 .unit {
  font-size: 11px;
}

.xtrc-metrics dl {
  margin-top: 3px;
  margin-bottom: 0px;
}

.xtrc-metrics dt {
  float: left;
}

.xtrc-metrics dd {
  margin-left: 130px;
}

.xtrc-exception-bubble {
  position: relative;
  top: -7px;
  margin-left: 2px;
  cursor: pointer;
}

.extractor-condition-summary {
  margin-left: 5px;
  margin-top: 10px;
}

.success-match {
  color: #408140;
}

.fail-match {
  color: #da4f49;
}

.input-docs {
  margin-left: 3px;
}

.input-docs:hover {
  text-decoration: none;
}

.open-analyze-field {
  cursor: pointer;
  font-size: 16px;
  position: relative;
  top: 4px;
  color: #16ACE3;
}

.open-analyze-field-active {
  color: #1189B5;
}

.open-analyze-field:hover {
  color: #1189B5;
}

.analyze-field {
  margin-top: 10px;
}

.analyzer-content dl {
  margin-top: 10px;
  margin-bottom: 5px;
  border-left: 3px solid #eee;
  padding-left: 7px;
  padding-top: 1px;
  padding-bottom: 1px;
}

.analyzer-content dt {
  float: left;
  height: 25px;
}

.analyzer-content dd {
  margin-left: 120px;
  height: 25px;
}

.analyze-field .statistics .wrong-type {
  margin-top: 5px;
  color: #bbb;
}

.timerange-selector-container {
  border-bottom: 1px solid #eee;
  padding-bottom: 6px;
  margin-bottom: 8px;
  margin-left: 5px;
}

.timerange-selector-container .input-prepend, .input-append {
  margin-bottom: 0;
}

.timerange-selector select {
  margin-bottom: 0;
}

//#relative-timerange-selector {
//  font-size: 12px;
//  line-height: 15px;
//  height: 25px;
//}

.timerange-chooser {
  float: left;
  margin-right: 5px;
}

.timerange-chooser .btn {
  padding: 6px 7px;
  line-height: 15px;
  font-size: 12px;
}

.timerange-chooser .btn .caret {
  margin-left: 1px;
}

.timerange-chooser .selected a {
  font-weight: bold;
}

.master-node {
  color: #f89406;
}

.permission-select {
  width: 350px;
}

.loglevel-metrics-row {
  margin-top: 2px;
  margin-left: 10px;
}

.loglevel-metrics dl {
  margin-bottom: 5px;
  margin-top: 5px;
}

.loglevel-metrics dt {
  float: left;
  margin-right: 5px;
}

.subsystems {
  margin-top: 10px;
  margin-left: 10px;
}

.subsystems-row {
  margin-bottom: 10px;
}

#universalsearch .timerange-selector-container .keyword .icon {
  margin-left: 5px;
}

#universalsearch .timerange-selector-container .keyword .keyword-preview {
  margin-top: 4px;
  margin-left: 45px;
  font-size: 11px;
}

#universalsearch .timerange-selector-container .keyword .keyword-preview .fromto span {
  background-color: #fec;
  padding-left: 3px;
  padding-right: 3px;
}

.no-active-nodes {
  margin-top: 8px;
}

.quickvalues-visualization .dc-chart {
  float: none;
}

.alpha80 {
  background: rgb(0, 0, 0) transparent;
  background: rgba(0, 0, 0, 0.8);
  filter: ~"progid:DXImageTransform.Microsoft.gradient(startColorstr=#99000000, endColorstr=#99000000)";
  -ms-filter: ~"progid:DXImageTransform.Microsoft.gradient(startColorstr=#99000000, endColorstr=#99000000)";
}

.alpha70 {
  background: rgb(0, 0, 0) transparent;
  background: rgba(0, 0, 0, 0.7);
  filter: ~"progid:DXImageTransform.Microsoft.gradient(startColorstr=#99000000, endColorstr=#99000000)";
  -ms-filter: ~"progid:DXImageTransform.Microsoft.gradient(startColorstr=#99000000, endColorstr=#99000000)";
}

#scroll-to-hint {
  position: fixed;
  left: 50%;
  margin-left: -125px;
  top: 50px;
  color: #fff;
  font-size: 80px;
  padding: 25px;
  z-index: 2000;
  width: 200px;
  text-align: center;
  -webkit-border-radius: 10px 10px 10px 10px;
  -moz-border-radius: 10px 10px 10px 10px;
  cursor: pointer;
  border-radius: 10px 10px 10px 10px;
}

.graph-range-selector {
  outline: 1px solid #eee;
  background: rgba(0, 0, 0, 0.3);
  position: absolute;
  top: 0;
  z-index: 1;
  cursor: pointer;
  pointer-events: none;
}

.rickshaw_graph:active,
.rickshaw_graph:focus,
.rickshaw_graph *:active,
.rickshaw_graph *:focus {
  cursor: crosshair !important;
}

.rickshaw_graph .detail .x_label {
  display: none
}

.rickshaw_graph .detail .item {
  line-height: 1.4;
  padding: 0.5em
}

.detail_swatch {
  display: inline-block;
  width: 10px;
  height: 10px;
  margin: 0 4px 0 0
}

.rickshaw_graph .detail .date {
  color: #a0a0a0
}

.input-io .total {
  color: #b8b8b8;
}

.input-list .static-fields {
  margin-top: 5px;
  margin-left: 3px;
}

.input-list .static-fields ul {
  margin: 0;
  padding: 0;
}

.input-list .static-fields ul .remove-static-field {
  margin-left: 5px;
}

.field-graph-container {
  padding-bottom: 35px;
}

.field-graph-container .dropdown-menu a.selected {
  font-weight: bold;
}

.field-graph-container .type-description {
  color: #bbb;
  font-size: 11px;
}

.field-graph-container .field-graph-components {
  margin-top: 10px;
  margin-right: 12px;
}

.field-graph-container .field-graph {
  margin-left: 40px;
  margin-bottom: 25px;
}

.field-graph-container .field-graph-y-axis {
  float: left;
  height: 200px;
  width: 40px;
}

#field-graphs .spinner {
  margin-bottom: 10px;
  text-align: center;
}

.sources.overlay {
  background-color: #aaa;
  height: 200px;
  line-height: 200px;
  opacity: 0.2;
  position: absolute;
  text-align: center;
  font-size: 50px;
}

#used-indices .index-list {
  margin-left: 25px;
  margin-top: 5px;
  list-style-type: square;
}

.metric-list {
  padding: 0;
}

.metric-list li {
  margin-bottom: 5px;
}

.metric-list li .prefix {
  color: #aaa;
}

.metric-list li .name {
  font-size: 13px;
  font-family: monospace;
  word-break: break-all;
}

.metric-list li .metric {
  display: none;
  margin-left: 10px;
  padding: 10px;
}

.metric-list li .metric h3 {
  margin-bottom: 5px;
}

.metric-list dl {
  margin-top: 0px;
  margin-bottom: 0px;
}

.metrics-filter {
  margin-bottom: 15px !important;
}

dl.metric-def dt {
  float: left;
}

dl.metric-timer dd {
  margin-left: 125px;
}

dl.metric-meter dd {
  margin-left: 95px;
}

dl.metric-gauge dd {
  margin-left: 80px;
}

dl.metric-counter dd {
  margin-left: 80px;
}

dl.metric-histogram dd {
  margin-left: 125px;
}

.metric-list li .name .open:hover {
  text-decoration: none;
}

#user-list th.actions {
  width: 110px;
}

#user-list td.centered {
  text-align: center;
}

#user-list td.limited {
  max-width: 180px;
  overflow: hidden;
  text-overflow: ellipsis;
}

.dashboard {
  color: #333333;
  margin-left: -10px;
}

.dashboard .gridster .gs-w {
  background-color: #FFF;
  border: 1px solid #D1D1D1;
  z-index: auto;
}

.dashboard .gridster .player {
  border-style: dashed;
  border-color: #D1D1D1;
}

.dashboard .gridster .preview-holder {
  border: none !important;
  background: #16ACE3 !important;
}

.dashboard .gridster .resize-preview-holder {
  z-index: -1;
}

.dashboard .widget {
  margin: 15px;
}

.dashboard .widget .widget-top {
  position: relative;
  margin-bottom: -15px;
  top: -5px;
  font-size: 11px;
  line-height: 11px;
}

.dashboard .widget .controls {
  position: relative;
  left: -3px;
}

.dashboard .widget .reloading {
  margin-right: 2px;
  font-weight: bold;
  color: #0085A7;
  display: none;
}

.dashboard .widget .search_result_count .value {
  line-height: 70px !important;
  text-align: center;
  font-size: 70px;
  position: relative;
  top: 20px;
}

.dashboard .widget .search_result_count .trend-indicators {
  font-size: 25px;
  height: 70px;
  position: absolute;
  top: 35px;
  left: 345px;
  width: 25px;
}

.dashboard .widget .search_result_count .trend-indicators .trend-icon {
  height: 25px;
  margin-bottom: -18px;
}

.dashboard .widget .search_result_count .trend-indicators .trend-icons-higher {
  margin-bottom: 5px;
}

.dashboard .widget .search_result_count .icon {
  color: #ebebeb;
}

.dashboard .widget .loading-failed {
  color: #ff4646 !important;
}

.dashboard .widget .controls {
  display: none;
}

.dashboard .widget .edit-description {
  display: none;
  color: #0085A7 !important;
  font-size: 12px;
}

.dashboard .widget .edit-description .icon {
  color: #0085A7 !important;
}

.dashboard .widget .description-form {
  display: none;
}

.dashboard .widget .info .cache-info {
  display: none;
}

/* New widgets */

.datatable-badge {
  border-radius: 2px;
  display: inline-block;
  padding: 5px;
  vertical-align: baseline;
}

.tooltip .tooltip-inner {
  max-width: 300px;
}

.tooltip .tooltip-inner .datapoint-info {
  text-align: left;
}

.tooltip .tooltip-inner .datapoint-info .date {
  color: #E3E5E5;
}

.dashboard .gridster ul {
  margin: 0;
  transition: none;
}

.dashboard.unlocked .gridster .gs-w {
  cursor: move;
}

.dashboard.unlocked .modal {
  cursor: default;
}

.dashboard .react-widget {
  height: 100%;
  overflow: hidden;
}

.dashboard .react-widget .widget {
  height: inherit;
  margin: 0;
  padding: 15px;
}

.dashboard .widget .dc-chart {
  float: none;
}

.dashboard .widget .widget-title {
  font-size: 18px;
  height: 25px;
  margin-right: 130px;
  overflow: hidden;
  text-overflow: ellipsis;
  white-space: nowrap;
}

.dashboard .widget .load-error {
  color: #FF3B00;
  margin-right: 5px;
}

.dashboard .widget .widget-update-info {
  text-align: right;
  float: right;
  font-size: 11px;
  height: 25px;
  line-height: 25px;
  width: 130px;
}

.dashboard .widget .configuration dt {
  text-transform: capitalize;
}

.dashboard .widget svg {
  overflow: hidden;
}

.dashboard .widget .number {
  line-height: 70px;
}

.dashboard .widget .number .value {
  line-height: 90px;
  text-align: center;
  font-size: 70px;
  position: relative;
}

.dashboard .widget .number .trend-indicators {
  font-size: 25px;
  height: 70px;
  position: absolute;
  top: 30px;
  right: 20px;
  width: 25px;
}

.dashboard .widget .number .trend-indicators .trend-icon {
  color: #E3E5E5;
  height: 25px;
  margin-bottom: -18px;
}

.dashboard .widget .number .trend-indicators .trend-icon.trend-good {
  color: #8DC63F;
}

.dashboard .widget .number .trend-indicators .trend-icon.trend-bad {
  color: #BE1E2D;
}

.dashboard .widget .number .trend-indicators .trend-icons-higher {
  margin-bottom: 5px;
}

.dashboard .widget .quickvalues-visualization {
  height: 80%;
  overflow: auto;
}

.dashboard .widget .quickvalues-graph {
  text-align: center;
}

.dashboard .widget .graph.scatterplot path.line {
  display: none;
}

.dashboard .widget .actions {
  position: absolute;
  right: 15px;
  bottom: 10px;
}

.dashboard .widget .actions div {
  display: inline-block;
  margin-left: 5px;
}

.dashboard .widget .actions button {
  padding: 0 5px 0 5px;
}

.dashboard .widget .loading {
  text-align: center;
}

/* End new widgets */

.configuration-field-optional {
  margin-left: 5px;
  font-size: 11px;
}

.message-result-fields-range {
  font-size: 11px;
}

.message-result-fields-set {
  margin-bottom: 10px;
}

/* Chief Padding Officer */
.message-result-fields-set .btn-mini {
  padding-top: 1px;
}

.ldap-success {
  color: #008000;
}

.ldap-failure {
  color: #800000;
}

.index-description {
  margin-bottom: 7px;
}

.index-description .index-info {
  margin-top: 5px;
}

.index-description .index-info dl {
  margin-top: 5px;
}

.index-details {
  margin-left: 5px;
}

.shard-meters {
  margin-top: 10px;
}

.shard-meters dl {
  margin-bottom: 0px;
  margin-top: 0px;
}

.shard-meters dl dt {
  float: left;
}

.shard-meters dl dd {
  margin-left: 65px;
}

.shards {
  margin: 0;
  padding: 0;
  margin-top: 5px;
}

.shard-routing .shards .shard {
  padding: 10px;
  margin: 5px;
  width: 50px;
  float: left;
  text-align: center;
}

.shard-routing .shards .shard-started {
  background-color: #dff0d8;
}

.shard-routing .shards .shard-relocating {
  background-color: #de9df4;
}

.shard-routing .shards .shard-initializing {
  background-color: #f4ddbc;
}

.shard-routing .shards .shard-unassigned {
  background-color: #c3c3c3;
}

.shard-routing .shards .shard-primary .id {
  font-weight: bold;
  margin-bottom: 3px;
  border-bottom: 1px solid #000;
}

.shard-routing .description {
  font-size: 11px;
  margin-top: 2px;
  margin-left: 6px;
}

.node-buffer-usage {
  margin-top: 10px;
  margin-bottom: 7px;
}

.system-system dt {
  float: left;
}

.system-system dd {
  margin-left: 75px;
}

dl.system-journal {
  margin-top: 5px;
  margin-bottom: 0px;
}

.system-journal dt {
  float: left;
}

.system-journal dd {
  margin-left: 120px;
}

dl.system-time {
  margin: 0;
}

.system-time dt {
  float: left;
  clear: left;
}

.system-time dd {
  margin-left: 200px;
}

.system-rest dt {
  float: left;
}

.system-rest dd {
  margin-left: 120px;
}

.closed-indices {
  cursor: pointer;
}

.closed-indices ul {
  margin-top: 5px;
  list-style-type: square;
  margin-left: 25px;
}

#streamrule-form-modal .well {
  font-family: 'Open Sans', sans-serif !important;
}

.search-help {
  margin: 0 5px;
  line-height: 34px;
}

.no-widgets {
  margin-top: 15px;
}

table .dc-table-column {
  word-break: break-all;
}

.sources th,
.quickvalues-table th {
  background-color: #333;
  color: #fff;
  font-weight: normal;
}

.sources .dc-table-column._3,
.quickvalues-table .dc-table-column._3 {
  padding-right: 0;
  text-align: right;
}

.dynatable-per-page-label {
  font-size: 14px;
}

.dynatable-search {
  font-size: 14px;
}

.dynatable-search input, .dynatable-per-page select {
  position: relative;
  top: 3px;
  margin-left: 3px;
}

.dynatable-pagination-links li:first-child {
  display: none;
}

.field-graph-query-container {
  position: relative;
  padding-left: 10px;
}

.field-graph-query {
  font-family: monospace;
  color: #9da096;
}

.field-graph-container .reposition-handle {
  cursor: move;
}

.field-graph-container .merge-hint {
  text-align: center;
  position: relative;
  top: -115px;
  margin-bottom: -21px;
  display: none;
  z-index: 2000;
}

.field-graph-container .merge-hint span {
  padding: 15px 50px;
  font-size: 15px;
  color: #fff;
}

.field-graph-container .merge-drop-ready {
  background-color: #000;
}

.parse-error {
  background-color: #b94a48;
  color: #fff;
  padding-left: 2px;
  padding-right: 2px;
}

.field-graph-query-color {
  width: 8px;
  height: 8px;
  display: inline-block;
  margin-right: 1px;
}

.messages th i.sort-order-desc {
  position: relative;
  top: -1px;
}

.messages th i.sort-order-item {
  margin-right: 2px;
  color: #222; // same color as .messsages th cannot display: none it because it would push the table columns out on hover :(
}

.messages th i.sort-order-active,
.messages th:hover i.sort-order-item {
  color: #fff;
}

.add-alert-type {
  margin-bottom: 0px;
}

.alert-type-form {
  display: none;
  font-size: 14px;
  margin-top: 15px;
}

.alert-type-form input[type=number], .alert-type-form input[type=text], .alert-type-form select {
  padding: 0 0 0 5px;
  height: 25px;
  width: 50px;
}

.alert-type-form input[type=text] {
  width: 200px;
}

.add-alert-destination-type {
  margin-bottom: 0px;
}

.alert-destination-form {
  display: none;
  font-size: 14px;
  margin-top: 15px;
}

#add-alert-receivers {
  margin-top: 15px;
}

#add-alert-receivers span.twitter-typeahead {
  vertical-align: middle;
}

.alert-receivers {
  padding-left: 10px;
}

.threshold-type {
  margin-left: 5px;
}

.alerts {
  margin-top: 15px;
}

.alerts tbody {
  border: none;
}

.alerts th {
  background-color: #333;
  color: #fff;
  font-weight: normal;
}

.alerts th a {
  display: block;
}

.alerts th a:focus {
  color: #fff;
}

.alert-condition .in-grace {
  color: #8c8e86;
}

.alert-conditions hr {
  margin-top: 7px;
  margin-bottom: 7px;
}

.streameditpermissions, .dashboardeditpermissions {
  margin-top: 10px;
}

.query-exception {
  margin-bottom: 0px;
}

input.required-input-highlight {
  border-color: rgb(233, 50, 45);
  color: rgb(233, 50, 45);
}

.widget .replay-link {
  color: #000;
}

.widget .replay-link:hover {
  text-decoration: none;
}

.zeroclipboard-is-hover {
  // via .btn-default:hover from bootstrap
  color: #333;
  background-color: #d7d9d9;
  border-color: #c3c8c8;
  // bootstrap copy end
  cursor: move;
}

.zeroclipboard-is-active {
  color: #1a5273;
}

.result-highlight-colored {
  background-color: #fffcb0;
}

.result-highlight-control label {
  font-size: 12px;
  display: block;
  position: relative;
  top: 3px;
}

.result-highlight-control input {
  font-size: 12px;
  display: inline;
}

.node-state {
  cursor: help
}

.node-row .dropdown-menu a.selected {
  font-weight: bold;
}

#result-graph-timeline .annotation .content {
  left: -120px;
}

#result-graph-timeline .annotation .content:before {
  left: 117px;
}

.annotation .content {
  margin-bottom: 10px;
  cursor: auto !important;
}

.xtrc-order-handle {
  cursor: move;
  margin-right: 2px;
}

.xtrc-order-active {
  background-color: #00a5cf;
}

textarea.textarea-xlarge {
  width: 95%;
  height: 300px;
}

.extractor-json {
  font-family: monospace;
  font-size: 13px;
}

.scrollable-table {
  width: 100%;
  overflow: auto;
}

.well.configuration-well {
  margin-top: 5px;
  margin-bottom: 0;
  padding: 9px;
  font-family: monospace;
  word-wrap: break-word;
}

.well.configuration-well ul {
  padding: 0;
  margin: 0;
}

.well.react-configuration-well {
  white-space: pre-line;
}

.well.configuration-well li:not(:last-child) {
  margin-bottom: 5px;
}

.well.configuration-well .key {
  display: inline;
}

.alert-callback .well.configuration-well .key {
  display: inline-block;
  min-width: 140px;
  vertical-align: top;
}

.well.configuration-well .value {
  display: inline;
}

.alert-callback .well.configuration-well .value {
  display: inline-block;
}

.card {
  padding: 12px 20px;
  font-size: 15px;
  font-weight: 300;
  background-color: #fafafa;
  border: 1px solid #ececec;
  border-radius: 2px;
  margin: 10px;
}

.card h1 {
  margin-bottom: 5px;
  font-size: 28px;
  line-height: 1;
  letter-spacing: -1;
}

.card label {
  font-weight: inherit;
}

.card div {
  margin-left: 0;
}

.card ul li {
  margin-bottom: 5px;
}

.card.info p {
  margin: 0;
}

.card .configuration-bundles .bundle-preview {
  border: 1px solid #ececec;
  border-radius: 2px;
  background-color: #ffffff;
  padding: 20px;
}

.card .configuration-bundles .bundle-preview pre {
  background-color: #f5f5f5;
}

.configuration-bundles .accordion {
  background-color: #ffffff;
  border: 1px solid #ececec;
  border-radius: 2px;
}

.configuration-bundles .accordion-group {
  margin: 0;
  border: 0;
  border-bottom: 1px solid #ececec;
  border-radius: 0px;
  -webkit-border-radius: 0px;
  -moz-border-radius: 0px;
}

.configuration-bundles .accordion-inner {
  padding-left: 30px;
}

.configuration-bundles .accordion-inner .upload input[type="file"] {
  height: 32px;
}

.configuration-bundles .bundle-preview {
  background-color: #f5f5f5;
  border: 1px solid #e3e3e3;
  border-radius: 3px;
  box-shadow: 0px 1px 1px rgba(0, 0, 0, 0.05) inset;
  padding: 10px;
}

.configuration-bundles .bundle-preview .preview-actions form {
  display: inline-block;
  margin-left: 20px;
  margin-bottom: 0px;
}

.configuration-bundles .bundle-preview .preview-actions form:first-child {
  margin-left: 0;
}

.configuration-bundles .bundle-preview pre {
  background-color: #cfcfcf;
}

.configuration-bundles .bundle-preview dd {
  margin-bottom: 10px;
}

.bundle-preview ul, .bundle-preview ol {
  margin: 0px 0px 10px 25px;
}

.bundle-preview ul {
  list-style-type: circle;
}

.build-content-pack button.select-all {
  margin-top: 7px;
  padding: 0;
}

#react-configuration-bundles {
  font-size: 14px;
  font-weight: normal;
  line-height: 20px;
  margin-top: 15px;
}

.form-inline label {
  margin-right: 10px;
}

.form-horizontal .help-block.help-standalone {
  line-height: 20px;
  margin-top: 7px;
}

.form-horizontal.pull-left label.control-label {
  width: auto;
}

.form-horizontal.pull-left div.controls {
  display: inline-block;
  float: right;
  margin-left: 20px;
}

.sources-title {
  height: 22px;
  line-height: 22px;
  vertical-align: top;
}

.sources-filtering {
  margin-top: 10px;
}

.sources-filtering .control-group {
  margin-bottom: 0px;
}

#dc-sources-pie-chart svg {
  margin-top: 20px;
}

#dc-sources-pie-chart g.pie-slice.highlighted {
  fill-opacity: 0.8;
}

.form-horizontal .control-group .controls .checkbox-control:first-child {
  padding-top: 5px;
}

.form-horizontal .control-group .controls .checkbox-control label.checkbox {
  display: inline-block;
}

.form-horizontal .control-group .controls .checkbox-control span.help-inline {
  vertical-align: top;
}

form.extractor-form .control-group label {
  display: inline-block;
}

.fa-mini {
  font-size: 10px;
}

.configuration-bundles input[type="file"] {
  line-height: inherit !important;
}

#grok-pattern-list th.name {
  min-width: 200px;
}

#grok-pattern-list th.actions {
  width: 110px;
}

#grok-pattern-list td {
  word-break: break-all;
}

.btn-text {
  font-family: 'Open Sans', sans-serif;
  font-size: 12px;
  padding: 0;
  vertical-align: baseline;
}

.message-loader-form input {
  margin-right: 5px;
}

ul.streams {
  padding: 0;
  margin: 0;
}

ul.streams li.stream {
  display: block;
  padding: 15px 0px;
}

ul.streams li.stream:not(:last-child) {
  border-bottom: 1px solid #6dcff6;
}

ul.streams li.stream .stream-data {
  margin-top: 8px;
}

ul.streams li.stream .stream-data .stream-actions {
  position: relative;
  float: right;
  right: 0px;
  bottom: 20px;
}

ul.streams li.stream .stream-data .stream-actions form.action-form {
  display: inline-block;
}

ul.streams li.stream .stream-data .stream-actions .btn-delete {
  margin-left: 15px;
  margin-right: 15px;
}

ul.streams li.stream .stream-data .stream-actions .btn-delete.last {
  margin-right: 0;
}

ul.streams li.stream .stream-description {
  margin-bottom: 3px;
}

ul.streams li.stream .streamrules-details {
  margin-top: 15px;
}

ul.streams li.stream .streamrules-list {
  margin: 0;
  padding: 0;
}

ul.streams li.stream .streamrules-list li {
  margin-bottom: 3px;
}

.stream-stopped {
  position: relative;
  top: -3px;
}

.breadcrumb {
  margin-bottom: 10px !important;
  margin-left: -15px;
  margin-right: -15px;
}

.graylog-node {
  margin-top: 15px;
}

.graylog-node-title {
  margin-top: 8px;
}

dl.graylog-node-state {
  margin-top: 0;
  margin-bottom: 0;
}

dl.graylog-node-state dt {
  float: left;
}

dl.graylog-node-state dd {
  margin-left: 180px;
}

.graylog-node .graylog-node-heap {
  margin-top: 10px;
}

.graylog-node .graylog-node-heap .progress {
  height: 25px;
  margin-bottom: 5px;
}

span.blob {
  display: inline-block;
  width: 9px;
  height: 9px;
  margin-left: 2px;
}

#message-table-paginator-top {
  width: 90%;
}

#message-table-paginator-top ul {
  margin: 0;
}

#message-table-paginator-bottom {
  height: 75px;
}

#message-table-paginator-bottom nav {
  background-color: rgba(255,255,255,0.9);
  border-top: 1px #ddd solid;
  margin-left: -10px;
}

#message-table-paginator-bottom .affix {
  z-index: 3; // show on top of .pagination .active links
  bottom: 1px;
}

#message-table-paginator-bottom .affix-bottom {
  position: absolute;
}

#message-table-paginator-bottom .affix-bottom nav {
  border: 0;
}

table.messages tbody.message-group {
  border-top: 0;
}

table.messages tbody.message-group-toggled {
  border-left: 5px solid #16ace3;
}

table.messages tr.fields-row {
  cursor: pointer;
}

table.messages tr.fields-row td {
  padding-top: 10px;
}

table.messages tr.message-row td {
  border-top: 0;
  padding-top: 0;
  padding-bottom: 5px;
  font-family: monospace;
  color: #16ace3;
}

table.messages tr.message-row {
  margin-bottom: 5px;
  cursor: pointer;
}

table.messages tr.message-row .message-wrapper {
  line-height: 1.5em;
  white-space: pre-line;
  max-height: 6em; /* show 4 lines: line-height * 4 */
  overflow: hidden;
}

table.messages tr.message-row .message-wrapper:after {
  content: "";
  text-align: right;
  position: absolute;
  width: 99%;
  left: 5px;
  top: 4.5em;
  height: 1.5em;
  background: linear-gradient(to bottom, rgba(255, 255, 255, 0), rgba(255, 255, 255, 1) 95%);
}

table.messages tr.message-detail-row {
  display: none;
}

table.messages tr.message-detail-row td {
  padding-top: 5px;
  border-top: 0;
}

dl.message-details {
  margin-top: 10px;
  margin-bottom: 0;
}

dl.message-details dt {
  font-weight: bold;
  margin-left: 1px;
}

dl.message-details dd {
  margin-bottom: 5px;
  padding-bottom: 5px;
  margin-left: 1px; /* Ensures that italic text is not cut */
}

dl.message-details-fields dd:not(:last-child) {
  border-bottom: 1px solid #ececec;
}

dl.message-details-fields dd {
  white-space: pre-wrap;
}

dl.message-details-fields dd.message-field .field-value {
  max-height: 500px;
  overflow: auto;
}

dl.message-details dd.stream-list ul {
  list-style-type: disc;
  padding-left: 25px;
}

dl.message-details dd.stream-list ul li {
  margin-top: 3px;
}

table.messages {
  position: relative;
  left: -13px;
}

table.messages td, table.messages th {
  position: relative;
  left: 13px;
}

table.messages > thead th {
  border: 0;
}

table.messages tr {
  border: 0 !important;
}

dl.message-details dd div.message-field-actions {
  padding-left: 10px;
  position: relative;
  top: -10px;
}
.greyed-out {
  filter:alpha(opacity=50); /* IE */
  opacity: 0.5; /* Safari, Opera */
  -moz-opacity:0.50; /* FireFox */
  z-index: 20;
}

// this overrides the .table-responsive overflow-x to be able to show the blue message-group-toggled bar
// if there's enough space. For lower widths we don't care about showing the bar (it's outside of the table's container,
// so it triggers the overflox-x scroll behavior).
@media(min-width: 600px) {
  .table-responsive {
    overflow-x: visible;
  }
}

div#navigation-bar ul.dropdown-menu li a {
  font-size: 12px;
}

div#navigation-bar ul.dropdown-menu {
  padding-top: 10px;
  padding-bottom: 10px;
}

div#navigation-bar ul.dropdown-menu li {
  padding: 2px 2px 2px 0;
}

div#navigation-bar ul.dropdown-menu li.divider {
  padding: 0;
}

.indexer-failures-body select.dynatable-per-page-select {
  position: relative;
  top: 0px;
}

table.indexer-failures {
  margin-top: 10px;
}

div.row-sm {
  margin-bottom: 5px;
}

.graylog-node-heap .progress, .react-buffer-usage .progress, #react-journal-info .progress {
  margin-bottom: 5px;
}

#react-journal-info .progress {
  margin-top: 10px;
}

#react-journal-info .progress .progress-bar {
  min-width: 3em;
}

.graylog-node-heap p {
  margin-bottom: 0px;
}

dl.system-system, dl.system-rest {
  margin-top: 5px;
  margin-bottom: 0px;
}

.table-sm {
  margin-bottom: 0px;
}
.graylog-input {
  margin-top: 15px;
  border-bottom: 1px
}

.graylog-input-actions {
  margin-top: 5px;
  text-align: right;
}

.graylog-input-subtitle {
  margin-top: 5px;
  margin-bottom: 0;
}

.graylog-input-error {
  position: relative;
  top: -4px;
  margin: 0;
  padding: 7px 7px 7px 10px;
}

.graylog-input-error a {
  font-weight: normal;
}

/* Hide the star icon... */
.graylog-input-error i.master-node {
  display: none;
}

.graylog-input-metrics {
  margin-top: 5px;
}

.react-input-metrics {
  margin-top: 5px;
  font-size: 13px;
}

.input-io .value {
  font-family: monospace;
}

.input-io .persec {
  margin-left: 3px;
}

.input-io .channel-direction {
  position: relative;
  left: -1px;
}

.input-io .channel-direction-down {
  position: relative;
  top: 1px;
}

.input-io .channel-direction-up {
  position: relative;
  top: -1px;
}

#field-statistics th {
  cursor: pointer;
}

form.alert-type-form {
  line-height: 26px;
}

form.alert-type-form label.radio-inline {
  margin-right: 0;
}

form.alert-type-form div.well {
  margin-bottom: 0;
}

.no-alarm-callbacks {
  margin-top: 10px;
}

div.alert-callback hr {
  margin-top: 10px;
  margin-bottom: 10px;
}

div.alert-callbacks {
  margin-top: 10px;
}

.collector-os {
  margin-right: 5px;
  margin-left: 2px;
}

form.collectors-filter-form {
  margin-top: 5px;
}

table.collectors-list {
  margin-top: 15px;
  margin-bottom: 0px;
}

// Ensure that the stream start/pause buttons have the same size.
.toggle-stream-button {
  width: 8.5em;
}

.threaddump {
  font-size: 11px;
}

.stream-rules-link {
  margin-left: 5px;
}

.model-body label {
  margin-bottom: 0;
}

.modal-body .form-group {
  margin-bottom: 5px;
}

h2.extractor-title {
  margin-bottom: 2px;
}

p.failure-exception {
  margin-top: 5px;
  margin-bottom: 10px;
  color: #aaa;
}

i.error-icon {
  position: relative;
  top: -3px;
}

.support-sources ul {
  margin: 0;
  padding: 0;
  margin-top: 5px;
}

.failure-object {
  padding: 6px 10px 10px;
  margin: 10px 0 0;
  font-family: monospace;
}

.stream-description .fa-cube {
  margin-right: 5px;
}

.content-head .btn-lg {
  font-size: 16px;
}

.stream-loader {
  margin-top: 5px;
}

.streamrules-list {
  margin: 0;
  padding: 0;
}

#field-statistics table {
  margin-top: 10px;
}

.quickvalues-visualization .container-fluid {
  margin-top: 15px;
}

.quickvalues-visualization .col-md-8 {
  padding-right: 0;
}

.widget .quickvalues-graph {
  margin-bottom: 15px;
}

<<<<<<< HEAD
.form-inline .typeahead-wrapper {
  display: inline-block;
  vertical-align: middle;
  width: auto;
}

.list-group-header {
  background-color: #F1F2F2;
  padding: 0 15px;

  .form-group {
    margin: 0;
  }
}

.form-group-inline {
  display: inline-block;
  margin: 0;
}

ul.tag-list,
ul.pill-list {
  display: inline-block;
  list-style: none;
  padding: 0;
  position: relative;
}

ul.pill-list {
  margin-left: 10px;
  vertical-align: middle;
}

ul.tag-list > li,
ul.pill-list > li {
  display: inline-block;
  vertical-align: middle;
}

.tags-input ul.tag-list > li {
  padding-top: 10px;
  padding-bottom: 5px;
}

.tag,
.pill {
  font-size: 14px;
  margin-right: 5px;
}

.pill {
  color: #333;
  background-color: #E3E5E5;
  padding: 6px 12px;
  line-height: 1.42857143;
  vertical-align: middle;
}

.tag-remove,
.pill-remove {
  color: #333;
  cursor: pointer;
  margin-left: 5px;
  vertical-align: middle;
}

.tag-remove:before,
.pill-remove:before {
  content: "×";
=======
.streamrule-connector-type-form label {
  font-size: 12px;
}

.streamrule-connector-type-form {
  margin-top: 10px;
  margin-bottom: 13px;
}

.streamrule-connector-type-form .form-group {
  margin-bottom: 5px;
}

.streamrule-connector-type-form .radio {
  margin-top: 0;
  margin-bottom: 0;
}

.streamrule-connector-type-form input[type=radio] {
  margin-top: 2px;
  margin-bottom: 2px;
>>>>>>> dac4605b
}<|MERGE_RESOLUTION|>--- conflicted
+++ resolved
@@ -2526,7 +2526,6 @@
   margin-bottom: 15px;
 }
 
-<<<<<<< HEAD
 .form-inline .typeahead-wrapper {
   display: inline-block;
   vertical-align: middle;
@@ -2596,7 +2595,8 @@
 .tag-remove:before,
 .pill-remove:before {
   content: "×";
-=======
+}
+
 .streamrule-connector-type-form label {
   font-size: 12px;
 }
@@ -2618,5 +2618,4 @@
 .streamrule-connector-type-form input[type=radio] {
   margin-top: 2px;
   margin-bottom: 2px;
->>>>>>> dac4605b
 }