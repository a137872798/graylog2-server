class StreamsController < ApplicationController
<<<<<<< HEAD
  filter_resource_access
=======
  before_filter :tabs, :except => :index
  
>>>>>>> ce92d928
  def index
    @new_stream = Stream.new
    if current_user.role_symbols.include? :admin
      @streams = Stream.all
    else
      @streams = current_user.streams
    end
  end

  def show
<<<<<<< HEAD
    #@stream = Stream.find params[:id]
=======
    @has_sidebar = true
    @load_flot = 3

    @stream = Stream.find params[:id]
>>>>>>> ce92d928
    @messages = Message.all_of_stream @stream.id, params[:page]
    @total_count = Message.count_stream @stream.id

    # Find out if this stream is favorited by the current user.
    @is_favorited = current_user.favorite_streams.include?(@stream)
  end

  def rules
    @stream = Stream.find params[:id]
    @new_rule = Streamrule.new
  end

  def analytics
    @load_flot = true
    @stream = Stream.find params[:id]
  end

  def settings
    @stream = Stream.find params[:id]
  end

  def setdescription
    @stream = Stream.find(params[:id])
    @stream.description = params[:description]

    if @stream.save
      flash[:notice] = "Description has been saved."
    else
      flash[:error] = "Could not save description."
    end
<<<<<<< HEAD
    redirect_to streams_path
=======

    redirect_to :action => "show", :id => params[:id]
>>>>>>> ce92d928
  end

  def togglealarmactive
    stream = Stream.find(params[:id])
    if stream.alarm_active
      stream.alarm_active = false
    else
      stream.alarm_active = true
    end
<<<<<<< HEAD
    redirect_to streams_path
=======

    stream.save

    # Intended to be called via AJAX only.
    render :text => ""
  end
  
  def togglealarmforce
    stream = Stream.find(params[:id])
    if stream.alarm_force
      stream.alarm_force = false
    else
      stream.alarm_force = true
    end

    stream.save

    # Intended to be called via AJAX only.
    render :text => ""
>>>>>>> ce92d928
  end

  def setalarmvalues
    stream = Stream.find(params[:id])

    unless params[:limit].blank? or params[:timespan].blank?
      stream.alarm_limit = params[:limit]
      stream.alarm_timespan = params[:timespan]

      if stream.save
        flash[:notice] = "Alarm settings updated."
      else
        flash[:error] = "Could not update alarm settings."
      end
    else
        flash[:error] = "Could not update alarm settings: Missing parameters."
    end

    redirect_to :action => "settings", :id => params[:id]
  end

  def create
    new_stream = Stream.new params[:stream]
    if new_stream.save
      flash[:notice] = "Stream has been created"
    else
      flash[:error] = "Could not create stream"
    end
    redirect_to :action => "index"
  end
  
  def rename
    stream = Stream.find params[:stream_id]
    stream.title = params[:title]
    
    if stream.save
      flash[:notice] = "Stream has been renamed."
    else
      flash[:error] = "Could not rename stream."
    end

    redirect_to :controller => "streams", :action => "settings", :id => params[:stream_id]
  end

  def destroy
    stream = Stream.find params[:id]
    if stream.destroy
      flash[:notice] = "Stream has been deleted"
    else
      flash[:error] = "Could not delete stream"
    end
<<<<<<< HEAD
    stream.save
    redirect_to stream_path(stream)
  end
  
  def favorite
    stream = Stream.find params[:id]
    current_user.favorite_streams << stream
    
    flash[:notice] = "Stream has been added as a favorite!"
    redirect_to stream_path(stream)
  end

  def unfavorite
    stream = Stream.find params[:id]
    current_user.favorite_streams.delete stream
    flash[:notice] = "Stream has been removed from favorites!"
    redirect_to stream_path(stream)
=======

    redirect_to :action => "index"
  end
  
  def tabs
    @tabs = [ "Show", "Rules", "Analytics", "Settings" ]
>>>>>>> ce92d928
  end
end<|MERGE_RESOLUTION|>--- conflicted
+++ resolved
@@ -1,10 +1,7 @@
 class StreamsController < ApplicationController
-<<<<<<< HEAD
   filter_resource_access
-=======
   before_filter :tabs, :except => :index
   
->>>>>>> ce92d928
   def index
     @new_stream = Stream.new
     if current_user.role_symbols.include? :admin
@@ -15,14 +12,9 @@
   end
 
   def show
-<<<<<<< HEAD
-    #@stream = Stream.find params[:id]
-=======
     @has_sidebar = true
     @load_flot = 3
 
-    @stream = Stream.find params[:id]
->>>>>>> ce92d928
     @messages = Message.all_of_stream @stream.id, params[:page]
     @total_count = Message.count_stream @stream.id
 
@@ -53,12 +45,7 @@
     else
       flash[:error] = "Could not save description."
     end
-<<<<<<< HEAD
-    redirect_to streams_path
-=======
-
-    redirect_to :action => "show", :id => params[:id]
->>>>>>> ce92d928
+    redirect_to stream_path(params[:id])
   end
 
   def togglealarmactive
@@ -68,9 +55,6 @@
     else
       stream.alarm_active = true
     end
-<<<<<<< HEAD
-    redirect_to streams_path
-=======
 
     stream.save
 
@@ -90,7 +74,6 @@
 
     # Intended to be called via AJAX only.
     render :text => ""
->>>>>>> ce92d928
   end
 
   def setalarmvalues
@@ -142,7 +125,6 @@
     else
       flash[:error] = "Could not delete stream"
     end
-<<<<<<< HEAD
     stream.save
     redirect_to stream_path(stream)
   end
@@ -160,13 +142,9 @@
     current_user.favorite_streams.delete stream
     flash[:notice] = "Stream has been removed from favorites!"
     redirect_to stream_path(stream)
-=======
-
-    redirect_to :action => "index"
   end
   
   def tabs
     @tabs = [ "Show", "Rules", "Analytics", "Settings" ]
->>>>>>> ce92d928
   end
 end