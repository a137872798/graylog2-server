--- conflicted
+++ resolved
@@ -2,36 +2,14 @@
   filter_access_to :index, :shell
 
   def index
-<<<<<<< HEAD
-    @has_shell = true
-=======
     @load_flot = true
     @has_shell = true
     @has_sidebar = true
->>>>>>> e71b7cac
   end
 
   def shell
     render_error("Empty input.") and return if params[:cmd].blank?
     
-<<<<<<< HEAD
-    result = String.new
-    shell = Shell.new(params[:cmd])
-
-    time = Benchmark.realtime do
-      result = shell.compute
-    end
-
-    ms = sprintf("%#.2f", time*1000);
-
-    render_success(ms, result) and return
-  rescue => e
-    logger.warn("Error while computing shell command: " + e.to_s + e.backtrace.join("\n"))
-    render_error("Internal error.")
-  end
-
-  private
-=======
     shell = Shell.new(params[:cmd])
 
     time = Benchmark.realtime do
@@ -64,7 +42,6 @@
 
   private
 
->>>>>>> e71b7cac
   def render_error(reason)
     res = {
       :code => "error",
@@ -74,15 +51,6 @@
     render :text => res.to_json
   end
 
-<<<<<<< HEAD
-  def render_success(ms, content)
-    res = {
-      :code => "success",
-      :ms => ms,
-      :content => content.to_json
-    }
-
-=======
   def render_success(ms, content, operation, result)
     res = {
       :code => "success",
@@ -95,7 +63,6 @@
       res[:result] = result;
     end
 
->>>>>>> e71b7cac
     render :text => res.to_json
   end
 
