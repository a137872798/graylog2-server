@(currentUser: org.graylog2.restclient.models.User)

@import java.util.concurrent.TimeUnit.DAYS

@main("Sources", views.html.sidebars.standard.render(currentUser), "", currentUser) {

    <div id="react-sources">

    </div>
<<<<<<< HEAD

=======
>>>>>>> fb7b106d
}<|MERGE_RESOLUTION|>--- conflicted
+++ resolved
@@ -1,14 +1,9 @@
 @(currentUser: org.graylog2.restclient.models.User)
-
-@import java.util.concurrent.TimeUnit.DAYS
 
 @main("Sources", views.html.sidebars.standard.render(currentUser), "", currentUser) {
 
     <div id="react-sources">
 
     </div>
-<<<<<<< HEAD
 
-=======
->>>>>>> fb7b106d
 }