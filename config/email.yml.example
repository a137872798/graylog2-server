--- conflicted
+++ resolved
@@ -3,12 +3,8 @@
   host: smtp.example.org
   enable_starttls_auto: true # or false
   port: 25
-<<<<<<< HEAD
   enable_starttls_auto: false
   auth: plain # plain, login, cram_md5 - Comment out or remove to use no auth
-=======
-  auth: plain # plain, login, cram_md5, none = commented
->>>>>>> 9c05eafc
   user: somebody
   password: yourpass
   domain: example.org # the HELO domain provided by the client to the server 