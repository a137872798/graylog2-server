/*
 * Copyright (C) 2020 Graylog, Inc.
 *
 * This program is free software: you can redistribute it and/or modify
 * it under the terms of the Server Side Public License, version 1,
 * as published by MongoDB, Inc.
 *
 * This program is distributed in the hope that it will be useful,
 * but WITHOUT ANY WARRANTY; without even the implied warranty of
 * MERCHANTABILITY or FITNESS FOR A PARTICULAR PURPOSE. See the
 * Server Side Public License for more details.
 *
 * You should have received a copy of the Server Side Public License
 * along with this program. If not, see
 * <http://www.mongodb.com/licensing/server-side-public-license>.
 */
package org.graylog2.indexer.indices;

import com.github.joschi.jadconfig.util.Duration;
import com.google.common.collect.ImmutableMap;
import com.google.common.collect.ImmutableSet;
import com.google.common.eventbus.EventBus;
import com.google.common.eventbus.Subscribe;
import org.graylog.testing.elasticsearch.ElasticsearchBaseTest;
import org.graylog2.audit.NullAuditEventSender;
import org.graylog2.indexer.IndexMappingFactory;
import org.graylog2.indexer.IndexNotFoundException;
import org.graylog2.indexer.IndexSet;
import org.graylog2.indexer.IndexSetStatsCreator;
import org.graylog2.indexer.TestIndexSet;
import org.graylog2.indexer.cluster.Node;
import org.graylog2.indexer.cluster.NodeAdapter;
import org.graylog2.indexer.indexset.IndexSetConfig;
import org.graylog2.indexer.indices.events.IndicesClosedEvent;
import org.graylog2.indexer.indices.events.IndicesDeletedEvent;
import org.graylog2.indexer.indices.events.IndicesReopenedEvent;
import org.graylog2.indexer.indices.stats.IndexStatistics;
import org.graylog2.indexer.retention.strategies.DeletionRetentionStrategy;
import org.graylog2.indexer.retention.strategies.DeletionRetentionStrategyConfig;
import org.graylog2.indexer.rotation.strategies.MessageCountRotationStrategy;
import org.graylog2.indexer.rotation.strategies.MessageCountRotationStrategyConfig;
import org.graylog2.indexer.searches.IndexRangeStats;
import org.graylog2.plugin.system.NodeId;
import org.graylog2.rest.resources.system.indexer.responses.IndexSetStats;
import org.joda.time.DateTime;
import org.joda.time.DateTimeZone;
import org.junit.Before;
import org.junit.Rule;
import org.junit.Test;
import org.mockito.junit.MockitoJUnit;
import org.mockito.junit.MockitoRule;

import java.time.ZonedDateTime;
import java.util.ArrayList;
import java.util.Collections;
import java.util.List;
import java.util.Map;
import java.util.Optional;
import java.util.Set;
import java.util.concurrent.TimeUnit;

import static org.assertj.core.api.Assertions.assertThat;
import static org.mockito.Mockito.mock;
import static org.mockito.Mockito.when;

public abstract class IndicesIT extends ElasticsearchBaseTest {
    private static final String INDEX_NAME = "graylog_0";

    @Rule
    public final MockitoRule mockitoRule = MockitoJUnit.rule();

    private static final IndexSetConfig indexSetConfig = IndexSetConfig.builder()
            .id("index-set-1")
            .title("Index set 1")
            .description("For testing")
            .indexPrefix("graylog")
            .creationDate(ZonedDateTime.now())
            .shards(1)
            .replicas(0)
            .rotationStrategyClass(MessageCountRotationStrategy.class.getCanonicalName())
            .rotationStrategy(MessageCountRotationStrategyConfig.createDefault())
            .retentionStrategyClass(DeletionRetentionStrategy.class.getCanonicalName())
            .retentionStrategy(DeletionRetentionStrategyConfig.createDefault())
            .indexAnalyzer("standard")
            .indexTemplateName("template-1")
            .indexOptimizationMaxNumSegments(1)
            .indexOptimizationDisabled(false)
            .build();
    protected static final IndexSet indexSet = new TestIndexSet(indexSetConfig);

    @SuppressWarnings("UnstableApiUsage")
    private EventBus eventBus;
    protected Indices indices;

    protected abstract IndicesAdapter indicesAdapter();

    @Before
    public void setUp() {
        //noinspection UnstableApiUsage
        eventBus = new EventBus("indices-test");
        final Node node = new Node(createNodeAdapter());
        final IndexMappingFactory indexMappingFactory = new IndexMappingFactory(node);
        indices = new Indices(
                indexMappingFactory,
                mock(NodeId.class),
                new NullAuditEventSender(),
                eventBus,
                indicesAdapter()
        );
    }

    protected abstract NodeAdapter createNodeAdapter();

    @Test
    public void testDelete() {
        final String index = client().createRandomIndex("indices_it_");
        indices.delete(index);

        assertThat(client().indicesExists(index)).isFalse();
    }

    @Test
    public void testClose() {
        final String index = client().createRandomIndex("indices_it_");

        assertThat(indices.isOpen(index)).isTrue();

        indices.close(index);

        assertThat(indices.isClosed(index)).isTrue();
    }

    @Test
    public void findClosedIndices() {
        final String index1 = client().createRandomIndex("indices_it_");
        client().closeIndex(index1);
        final String index2 = client().createRandomIndex("otherindices_it_");
        client().closeIndex(index2);
        client().createRandomIndex("evenmoreindices_it_");

        final Set<String> closedIndices = indices.getClosedIndices(Collections.singleton("*"));

        assertThat(closedIndices).containsExactlyInAnyOrder(index1, index2);
    }

    @Test
    public void aliasExistsReturnsIfGivenIndexNameIsIndexOrAlias() {
        final String index = client().createRandomIndex("indices_it_");
        final String alias = "graylog_alias_exists";
        assertThat(indices.aliasExists(alias)).isFalse();

        client().addAliasMapping(index, alias);

        assertThat(indices.aliasExists(alias)).isTrue();
        assertThat(indices.exists(alias)).isFalse();
    }

    @Test
    public void aliasExistsReturnsIfGivenIndexHasAlias() {
        final String indexName = client().createRandomIndex("indices_it_");

        assertThat(indices.aliasExists(indexName)).isFalse();
    }

    @Test
    public void existsIndicatesPresenceOfGivenIndex() {
        final String indexName = client().createRandomIndex("indices_it_");

        assertThat(indices.exists(indexName)).isTrue();
    }

    @Test
    public void existsReturnsFalseIfGivenIndexDoesNotExists() {
        final String indexNotAlias = "graylog_index_does_not_exist";
        assertThat(indices.exists(indexNotAlias)).isFalse();
    }

    @Test
    public void aliasTargetReturnsListOfTargetsGivenAliasIsPointingTo() {
        final String index = client().createRandomIndex("indices_it_");
        final String alias = "graylog_alias_target";
        assertThat(indices.aliasTarget(alias)).isEmpty();

        client().addAliasMapping(index, alias);

        assertThat(indices.aliasTarget(alias)).contains(index);
    }

    @Test
    public void indexRangeStatsOfIndexReturnsMinMaxTimestampsForGivenIndex() {
        importFixture("org/graylog2/indexer/indices/IndicesIT.json");

        IndexRangeStats stats = indices.indexRangeStatsOfIndex(INDEX_NAME);

        assertThat(stats.min()).isEqualTo(new DateTime(2015, 1, 1, 1, 0, DateTimeZone.UTC));
        assertThat(stats.max()).isEqualTo(new DateTime(2015, 1, 1, 5, 0, DateTimeZone.UTC));
    }

    @Test
    public void indexRangeStatsWorksForEmptyIndex() {
        final String indexName = client().createRandomIndex("indices_it_");

        IndexRangeStats stats = indices.indexRangeStatsOfIndex(indexName);

        assertThat(stats.min()).isEqualTo(new DateTime(0L, DateTimeZone.UTC));
        assertThat(stats.max()).isEqualTo(new DateTime(0L, DateTimeZone.UTC));
    }

    @Test(expected = IndexNotFoundException.class)
    public void indexRangeStatsThrowsExceptionIfIndexIsClosed() {
        final String index = client().createRandomIndex("indices_it_");

        client().closeIndex(index);

        indices.indexRangeStatsOfIndex(index);
    }

    @Test(expected = IndexNotFoundException.class)
    public void indexRangeStatsThrowsExceptionIfIndexDoesNotExists() {
        indices.indexRangeStatsOfIndex("does-not-exist");
    }

    @Test
    public void createEnsuresIndexTemplateExists() {
        final String indexName = "index_template_test";
        final String templateName = indexSetConfig.indexTemplateName();

        assertThat(client().templateExists(templateName)).isFalse();

        indices.create(indexName, indexSet);

        assertThat(client().templateExists(templateName)).isTrue();
        assertThat(client().fieldType("index_template_test", "message")).isEqualTo("text");
    }

    protected abstract Map<String, Object> createTemplateFor(String indexWildcard, Map<String, Object> beforeMapping);

    @Test
    public void createOverwritesIndexTemplate() {
        final String templateName = indexSetConfig.indexTemplateName();

        final Map<String, Object> beforeMapping = ImmutableMap.of(
                "_source", ImmutableMap.of("enabled", false),
                "properties", ImmutableMap.of("message",
                        ImmutableMap.of("type", "text")));

        final Map<String, Object> templateSource = createTemplateFor(indexSet.getIndexWildcard(), beforeMapping);

        client().putTemplate(templateName, templateSource);

        indices.create("index_template_test", indexSet);

        assertThat(client().fieldType("index_template_test", "message")).isEqualTo("text");
    }

    @Test
    public void indexCreationDateReturnsIndexCreationDateOfExistingIndexAsDateTime() {
        final DateTime now = DateTime.now(DateTimeZone.UTC);
        final String indexName = client().createRandomIndex("indices_it_");

        final Optional<DateTime> indexCreationDate = indices.indexCreationDate(indexName);
        assertThat(indexCreationDate).isNotEmpty()
                .hasValueSatisfying(date -> assertThat(date.toDate()).isCloseTo(now.toDate(), TimeUnit.SECONDS.toMillis(1)));
    }

    @Test
    public void indexCreationDateReturnsEmptyOptionalForNonExistingIndex() {
        assertThat(indices.indexCreationDate("index_missing")).isEmpty();
    }

    @Test
    public void closePostsIndicesClosedEvent() {
        final IndicesEventListener listener = new IndicesEventListener();
        eventBus.register(listener);

        final String index = client().createRandomIndex("indices_it_");

        indices.close(index);

        assertThat(listener.indicesClosedEvents).containsOnly(IndicesClosedEvent.create(index));
        assertThat(listener.indicesDeletedEvents).isEmpty();
        assertThat(listener.indicesReopenedEvents).isEmpty();
    }

    @Test
    public void deletePostsIndicesDeletedEvent() {
        final IndicesEventListener listener = new IndicesEventListener();
        eventBus.register(listener);

        final String index = client().createRandomIndex("indices_it_");

        indices.delete(index);

        assertThat(listener.indicesDeletedEvents).containsOnly(IndicesDeletedEvent.create(index));
        assertThat(listener.indicesClosedEvents).isEmpty();
        assertThat(listener.indicesReopenedEvents).isEmpty();
    }

    @Test
    public void reopenIndexPostsIndicesReopenedEvent() {
        final IndicesEventListener listener = new IndicesEventListener();
        eventBus.register(listener);

        final String index = client().createRandomIndex("indices_it_");

        client().closeIndex(index);

        indices.reopenIndex(index);

        assertThat(listener.indicesReopenedEvents).containsOnly(IndicesReopenedEvent.create(index));
        assertThat(listener.indicesClosedEvents).isEmpty();
        assertThat(listener.indicesDeletedEvents).isEmpty();
    }

    @SuppressWarnings("UnstableApiUsage")
    public static final class IndicesEventListener {
        final List<IndicesClosedEvent> indicesClosedEvents = Collections.synchronizedList(new ArrayList<>());
        final List<IndicesDeletedEvent> indicesDeletedEvents = Collections.synchronizedList(new ArrayList<>());
        final List<IndicesReopenedEvent> indicesReopenedEvents = Collections.synchronizedList(new ArrayList<>());

        @Subscribe
        @SuppressWarnings("unused")
        public void handleIndicesClosedEvent(IndicesClosedEvent event) {
            indicesClosedEvents.add(event);
        }

        @Subscribe
        @SuppressWarnings("unused")
        public void handleIndicesDeletedEvent(IndicesDeletedEvent event) {
            indicesDeletedEvents.add(event);
        }

        @Subscribe
        @SuppressWarnings("unused")
        public void handleIndicesReopenedEvent(IndicesReopenedEvent event) {
            indicesReopenedEvents.add(event);
        }
    }

    @Test
    public void getIndices() {
        final IndexSet indexSet = new TestIndexSet(indexSetConfig.toBuilder().indexPrefix("indices_it").build());
        final String index1 = client().createRandomIndex("indices_it_");
        final String index2 = client().createRandomIndex("indices_it_");

        client().closeIndex(index2);

        assertThat(indices.getIndices(indexSet))
                .containsOnly(index1, index2);
        assertThat(indices.getIndices(indexSet, "open", "close"))
                .containsOnly(index1, index2);
        assertThat(indices.getIndices(indexSet, "open"))
                .containsOnly(index1);
        assertThat(indices.getIndices(indexSet, "close"))
                .containsOnly(index2);
    }

    @Test
    public void storeSizeInBytesReturnsValue() {
        final String index = client().createRandomIndex("foo");

        final Optional<Long> storeSizeInBytes = indices.getStoreSizeInBytes(index);

        assertThat(storeSizeInBytes).isNotEmpty();
    }

    @Test
    public void retrievesCreationTimeOfIndexInUTC() {
        final String index = client().createRandomIndex("foo");

        final Optional<DateTime> creationDate = indices.indexCreationDate(index);

        assertThat(creationDate).hasValueSatisfying(dt ->
                assertThat(dt.getZone()).isEqualTo(DateTimeZone.UTC));
    }

    @Test
    public void retrievesAllAliasesForIndex() {
        final String index1 = client().createRandomIndex("foo-");
        final String index2 = client().createRandomIndex("foo-");

        client().addAliasMapping(index1, "alias1");
        client().addAliasMapping(index2, "alias2");
        client().addAliasMapping(index2, "alias3");

        final Map<String, Set<String>> indexNamesAndAliases = indices.getIndexNamesAndAliases("foo-*");

        assertThat(indexNamesAndAliases)
                .containsAllEntriesOf(
                        ImmutableMap.of(
                                index1, Collections.singleton("alias1"),
                                index2, ImmutableSet.of("alias2", "alias3")
                        )
                );
    }

    @Test
    public void retrieveIndexStatisticsForIndices() {
        final String index = client().createRandomIndex("indices_it_");

        final Set<IndexStatistics> indicesStats = indices.getIndicesStats(Collections.singleton(index));

        assertThat(indicesStats).isNotEmpty();
    }

    @Test
    public void cyclingDeflectorMovesAliasFromOldToNewTarget() {
        final String deflector = "indices_it_deflector";

        final String index1 = client().createRandomIndex("indices_it_");
        final String index2 = client().createRandomIndex("indices_it_");

        client().addAliasMapping(index1, deflector);

        assertThat(indices.aliasTarget(deflector)).hasValue(index1);

        indices.cycleAlias(deflector, index2, index1);

        assertThat(indices.aliasTarget(deflector)).hasValue(index2);
    }

    @Test
    public void retrievingIndexStatsForWildcard() {
        final IndexSetStatsCreator indexSetStatsCreator = new IndexSetStatsCreator(indices);
        final String indexPrefix = "indices_wildcard_";
        final String wildcard = indexPrefix + "*";
        final IndexSet indexSet = mock(IndexSet.class);
        when(indexSet.getIndexWildcard()).thenReturn(wildcard);

        client().createRandomIndex(indexPrefix);
        client().createRandomIndex(indexPrefix);

        final IndexSetStats indexSetStats = indexSetStatsCreator.getForIndexSet(indexSet);

        assertThat(indexSetStats.indices()).isEqualTo(2L);
        assertThat(indexSetStats.size()).isNotZero();
    }

    @Test
<<<<<<< HEAD
=======
    public void waitForRedIndexReturnsStatus() {
        final HealthStatus healthStatus = indices.waitForRecovery("this_index_does_not_exist", 0);

        assertThat(healthStatus).isEqualTo(HealthStatus.Red);
    }

    @Test
>>>>>>> 970a218d
    public void numberOfMessagesReturnsCorrectSize() {
        importFixture("org/graylog2/indexer/indices/IndicesIT.json");

        assertThat(indices.numberOfMessages("graylog_0")).isEqualTo(10);
    }

    @Test
    public void optimizeIndexJobDoesNotThrowException() {
        importFixture("org/graylog2/indexer/indices/IndicesIT.json");

        indices.optimizeIndex("graylog_0", 1, Duration.minutes(1));
    }
}<|MERGE_RESOLUTION|>--- conflicted
+++ resolved
@@ -437,8 +437,6 @@
     }
 
     @Test
-<<<<<<< HEAD
-=======
     public void waitForRedIndexReturnsStatus() {
         final HealthStatus healthStatus = indices.waitForRecovery("this_index_does_not_exist", 0);
 
@@ -446,7 +444,6 @@
     }
 
     @Test
->>>>>>> 970a218d
     public void numberOfMessagesReturnsCorrectSize() {
         importFixture("org/graylog2/indexer/indices/IndicesIT.json");
 
