/*
 * Copyright (C) 2020 Graylog, Inc.
 *
 * This program is free software: you can redistribute it and/or modify
 * it under the terms of the Server Side Public License, version 1,
 * as published by MongoDB, Inc.
 *
 * This program is distributed in the hope that it will be useful,
 * but WITHOUT ANY WARRANTY; without even the implied warranty of
 * MERCHANTABILITY or FITNESS FOR A PARTICULAR PURPOSE. See the
 * Server Side Public License for more details.
 *
 * You should have received a copy of the Server Side Public License
 * along with this program. If not, see
 * <http://www.mongodb.com/licensing/server-side-public-license>.
 */
package org.graylog.events.notifications;

import com.google.common.collect.Sets;
import org.graylog.events.legacy.LegacyAlarmCallbackEventNotificationConfig;
import org.graylog.events.notifications.types.EmailEventNotificationConfig;
import org.graylog.events.notifications.types.HTTPEventNotificationConfig;
import org.graylog2.plugin.rest.ValidationResult;
import org.junit.Test;

import java.util.HashMap;

import static org.assertj.core.api.Assertions.assertThat;

public class NotificationDtoTest {
    private NotificationDto getHttpNotification() {
        return NotificationDto.builder()
                .title("Foobar")
                .description("")
                .config(HTTPEventNotificationConfig.Builder.create()
                        .url("http://localhost")
                        .build())
                .build();
    }

    private NotificationDto getEmailNotification() {
        return NotificationDto.builder()
                .title("Foobar")
                .description("")
                .config(EmailEventNotificationConfig.Builder.create()
                        .sender("foo@graylog.org")
                        .subject("foo")
                        .bodyTemplate("bar")
                        .htmlBodyTemplate("baz")
                        .emailRecipients(Sets.newHashSet("foo@graylog.org"))
                        .build())
                .build();
    }

    private NotificationDto getLegacyNotification() {
        return NotificationDto.builder()
                .title("Foobar")
                .description("")
                .config(LegacyAlarmCallbackEventNotificationConfig.Builder.create()
                        .callbackType("foo")
                        .configuration(new HashMap<>())
                        .build())
                .build();
    }

    @Test
    public void testValidateWithEmptyTitle() {
        final NotificationDto invalidNotification = getHttpNotification().toBuilder().title("").build();
        final ValidationResult validationResult = invalidNotification.validate();
        assertThat(validationResult.failed()).isTrue();
        assertThat(validationResult.getErrors()).containsOnlyKeys("title");
    }

    @Test
    public void testValidateWithEmptyConfig() {
        final NotificationDto invalidNotification = NotificationDto.builder()
                .title("Foo")
                .description("")
                .config(new EventNotificationConfig.FallbackNotificationConfig())
                .build();
        final ValidationResult validationResult = invalidNotification.validate();
        assertThat(validationResult.failed()).isTrue();
        assertThat(validationResult.getErrors()).containsOnlyKeys("config");
    }

    @Test
    public void testValidateHttpWithEmptyConfigParameters() {
        final HTTPEventNotificationConfig emptyConfig = HTTPEventNotificationConfig.Builder.create()
                .url("")
                .build();
        final NotificationDto emptyNotification = getHttpNotification().toBuilder().config(emptyConfig).build();
        final ValidationResult validationResult = emptyNotification.validate();
        assertThat(validationResult.failed()).isTrue();
        assertThat(validationResult.getErrors()).containsOnlyKeys("url");
    }

    @Test
    public void testValidateEmailWithEmptyConfigParameters() {
        final EmailEventNotificationConfig emptyConfig = EmailEventNotificationConfig.Builder.create()
                .sender("")
                .subject("")
                .bodyTemplate("")
                .htmlBodyTemplate("")
                .build();
        final NotificationDto emptyNotification = getEmailNotification().toBuilder().config(emptyConfig).build();
        final ValidationResult validationResult = emptyNotification.validate();
        assertThat(validationResult.failed()).isTrue();
<<<<<<< HEAD
        assertThat(validationResult.getErrors().size()).isEqualTo(3);
        assertThat(validationResult.getErrors()).containsOnlyKeys("subject", "body_template", "recipients");
=======
        assertThat(validationResult.getErrors().size()).isEqualTo(4);
        assertThat(validationResult.getErrors()).containsOnlyKeys("subject", "sender", "body", "recipients");
>>>>>>> 970a218d
    }

    @Test
    public void testValidateLegacyWithEmptyConfigParameters() {
        final LegacyAlarmCallbackEventNotificationConfig emptyConfig = LegacyAlarmCallbackEventNotificationConfig.Builder.create()
                .callbackType("")
                .configuration(new HashMap<>())
                .build();
        final NotificationDto emptyNotification = getLegacyNotification().toBuilder().config(emptyConfig).build();
        final ValidationResult validationResult = emptyNotification.validate();
        assertThat(validationResult.failed()).isTrue();
        assertThat(validationResult.getErrors()).containsOnlyKeys("callback_type");
    }

    @Test
    public void testValidHttpNotification() {
        final NotificationDto validNotification = getHttpNotification();

        final ValidationResult validationResult = validNotification.validate();
        assertThat(validationResult.failed()).isFalse();
        assertThat(validationResult.getErrors().size()).isEqualTo(0);
    }

    @Test
    public void testValidEmailNotification() {
        final NotificationDto validNotification = getEmailNotification();

        final ValidationResult validationResult = validNotification.validate();
        assertThat(validationResult.failed()).isFalse();
        assertThat(validationResult.getErrors().size()).isEqualTo(0);
    }

    @Test
    public void testValidLegacyNotification() {
        final NotificationDto validNotification = getLegacyNotification();

        final ValidationResult validationResult = validNotification.validate();
        assertThat(validationResult.failed()).isFalse();
        assertThat(validationResult.getErrors().size()).isEqualTo(0);
    }
}<|MERGE_RESOLUTION|>--- conflicted
+++ resolved
@@ -105,13 +105,8 @@
         final NotificationDto emptyNotification = getEmailNotification().toBuilder().config(emptyConfig).build();
         final ValidationResult validationResult = emptyNotification.validate();
         assertThat(validationResult.failed()).isTrue();
-<<<<<<< HEAD
-        assertThat(validationResult.getErrors().size()).isEqualTo(3);
-        assertThat(validationResult.getErrors()).containsOnlyKeys("subject", "body_template", "recipients");
-=======
         assertThat(validationResult.getErrors().size()).isEqualTo(4);
         assertThat(validationResult.getErrors()).containsOnlyKeys("subject", "sender", "body", "recipients");
->>>>>>> 970a218d
     }
 
     @Test
