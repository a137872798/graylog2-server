--- conflicted
+++ resolved
@@ -48,10 +48,7 @@
     // E.g. To view a stream with a custom output, a user does not need output permissions
     private static final Map<GRNType, Set<ModelType>> IGNORED_DEPENDENCIES = ImmutableMap.<GRNType, Set<ModelType>>builder()
             .put(GRNTypes.STREAM, ImmutableSet.of(ModelTypes.OUTPUT_V1))
-<<<<<<< HEAD
-=======
             .put(GRNTypes.DASHBOARD, ImmutableSet.of(ModelTypes.OUTPUT_V1))
->>>>>>> 970a218d
             .build();
 
     @Inject
