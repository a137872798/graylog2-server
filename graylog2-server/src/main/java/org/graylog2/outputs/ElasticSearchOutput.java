/**
 * This file is part of Graylog2.
 *
 * Graylog2 is free software: you can redistribute it and/or modify
 * it under the terms of the GNU General Public License as published by
 * the Free Software Foundation, either version 3 of the License, or
 * (at your option) any later version.
 *
 * Graylog2 is distributed in the hope that it will be useful,
 * but WITHOUT ANY WARRANTY; without even the implied warranty of
 * MERCHANTABILITY or FITNESS FOR A PARTICULAR PURPOSE.  See the
 * GNU General Public License for more details.
 *
 * You should have received a copy of the GNU General Public License
 * along with Graylog2.  If not, see <http://www.gnu.org/licenses/>.
 */
package org.graylog2.outputs;

import com.codahale.metrics.Meter;
import com.codahale.metrics.MetricRegistry;
import com.codahale.metrics.Timer;
import com.google.common.base.Joiner;
import com.google.common.collect.Lists;
import com.google.common.collect.Ordering;
import com.google.inject.Inject;
import com.google.inject.assistedinject.Assisted;
import com.google.inject.assistedinject.AssistedInject;
import org.graylog2.indexer.messages.Messages;
import org.graylog2.plugin.Message;
import org.graylog2.plugin.configuration.Configuration;
import org.graylog2.plugin.configuration.ConfigurationRequest;
import org.graylog2.plugin.outputs.MessageOutput;
import org.graylog2.plugin.outputs.MessageOutputConfigurationException;
<<<<<<< HEAD
import org.graylog2.shared.journal.Journal;
=======
import org.graylog2.plugin.streams.Stream;
>>>>>>> d85b9b92
import org.slf4j.Logger;
import org.slf4j.LoggerFactory;

import java.util.Collections;
import java.util.List;
import java.util.concurrent.atomic.AtomicBoolean;

import static com.codahale.metrics.MetricRegistry.name;

public class ElasticSearchOutput implements MessageOutput {
    private static final String NAME = "ElasticSearch Output";
    private static final Logger LOG = LoggerFactory.getLogger(ElasticSearchOutput.class);

    private final Meter writes;
    private final Timer processTime;
    private final Messages messages;
    private final Journal journal;
    private final AtomicBoolean isRunning = new AtomicBoolean(false);

    @AssistedInject
    public ElasticSearchOutput(MetricRegistry metricRegistry,
                               Messages messages,
                               @Assisted Stream stream,
                               @Assisted Configuration configuration) {
        this(metricRegistry, messages);
    }

    @Inject
    public ElasticSearchOutput(MetricRegistry metricRegistry,
                               Messages messages,
                               Journal journal) {
        this.messages = messages;
        this.journal = journal;
        // Only constructing metrics here. write() get's another Core reference. (because this technically is a plugin)
        this.writes = metricRegistry.meter(name(ElasticSearchOutput.class, "writes"));
        this.processTime = metricRegistry.timer(name(ElasticSearchOutput.class, "processTime"));

        // Should be set in initialize once this becomes a real plugin.
        isRunning.set(true);
    }

    @Override
    public void write(Message message) throws Exception {
        if (LOG.isTraceEnabled()) {
            LOG.trace("Writing message id to [{}]: <{}>", NAME, message.getId());
        }
        write(Collections.singletonList(message));
    }

    @Override
    public void write(List<Message> messageList) throws Exception {
        if (LOG.isTraceEnabled()) {
            final List<String> sortedIds = Ordering.natural().sortedCopy(Lists.transform(messageList,
                                                                                         Message.ID_FUNCTION));
            LOG.trace("Writing message ids to [{}]: <{}>", NAME, Joiner.on(", ").join(sortedIds));
        }
        long maxOffset = Long.MIN_VALUE;
        for (final Message message : messageList) {
            maxOffset = Math.max(message.getJournalOffset(), maxOffset);
        }

        writes.mark(messageList.size());
        try (final Timer.Context ignored = processTime.time()) {
            messages.bulkIndex(messageList);
        }
        journal.markJournalOffsetCommitted(maxOffset);
    }

    @Override
    public void stop() {
        // TODO: Move ES stop code here.
        //isRunning.set(false);
    }

    @Override
    public boolean isRunning() {
        return isRunning.get();
    }

    public interface Factory extends MessageOutput.Factory<ElasticSearchOutput> {
        @Override
        ElasticSearchOutput create(Stream stream, Configuration configuration);

        @Override
        Config getConfig();

        @Override
        Descriptor getDescriptor();
    }

    public static class Config extends MessageOutput.Config {
        @Override
        public ConfigurationRequest getRequestedConfiguration() {
            // Built in output. This is just for plugin compat. No special configuration required.
            return new ConfigurationRequest();
        }
    }

    public static class Descriptor extends MessageOutput.Descriptor {
        public Descriptor() {
            super("Elasticsearch Output", false, "", "Elasticsearch Output");
        }

        public Descriptor(String name, boolean exclusive, String linkToDocs, String humanName) {
            super(name, exclusive, linkToDocs, humanName);
        }
    }
}<|MERGE_RESOLUTION|>--- conflicted
+++ resolved
@@ -31,11 +31,8 @@
 import org.graylog2.plugin.configuration.ConfigurationRequest;
 import org.graylog2.plugin.outputs.MessageOutput;
 import org.graylog2.plugin.outputs.MessageOutputConfigurationException;
-<<<<<<< HEAD
 import org.graylog2.shared.journal.Journal;
-=======
 import org.graylog2.plugin.streams.Stream;
->>>>>>> d85b9b92
 import org.slf4j.Logger;
 import org.slf4j.LoggerFactory;
 
@@ -58,9 +55,10 @@
     @AssistedInject
     public ElasticSearchOutput(MetricRegistry metricRegistry,
                                Messages messages,
+                               Journal journal,
                                @Assisted Stream stream,
                                @Assisted Configuration configuration) {
-        this(metricRegistry, messages);
+        this(metricRegistry, messages, journal);
     }
 
     @Inject
