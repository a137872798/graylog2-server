--- conflicted
+++ resolved
@@ -63,10 +63,7 @@
 import org.graylog2.shared.messageq.MessageQueueAcknowledger;
 import org.graylog2.shared.messageq.MessageQueueReader;
 import org.graylog2.shared.messageq.MessageQueueWriter;
-<<<<<<< HEAD
-=======
 import org.graylog2.web.PluginUISettingsProvider;
->>>>>>> 970a218d
 
 import javax.ws.rs.ext.ExceptionMapper;
 import java.util.Collections;
@@ -334,7 +331,27 @@
         registerJacksonSubtype(configClass, name);
     }
 
-<<<<<<< HEAD
+    protected MapBinder<String, PluginUISettingsProvider> pluginUISettingsProviderBinder() {
+        return MapBinder.newMapBinder(binder(), String.class, PluginUISettingsProvider.class);
+    }
+
+    protected void addPluginUISettingsProvider(String providerKey,
+                                               Class<? extends PluginUISettingsProvider> uiSettingsProviderClass) {
+        pluginUISettingsProviderBinder().addBinding(providerKey).to(uiSettingsProviderClass);
+    }
+
+    private Multibinder<ExportFormat> exportFormatBinder() {
+        return Multibinder.newSetBinder(binder(), ExportFormat.class);
+    }
+
+    protected void addExportFormat(Class<? extends ExportFormat> exportFormat) {
+        exportFormatBinder().addBinding().to(exportFormat);
+    }
+
+    protected void addExportFormat(ExportFormat exportFormat) {
+        exportFormatBinder().addBinding().toInstance(exportFormat);
+    }
+
     /**
      * @return A boolean indicating if the plugin is being loaded on Graylog Cloud. The graylog.cloud system property is
      * set in the startup sequence of the Graylog Cloud Plugin.
@@ -342,27 +359,6 @@
     protected boolean isCloud() {
         // TODO: check if we can get rid of this method, now that we have the ability to inject core config into plugins
         return Boolean.parseBoolean(System.getProperty("graylog.cloud"));
-=======
-    protected MapBinder<String, PluginUISettingsProvider> pluginUISettingsProviderBinder() {
-        return MapBinder.newMapBinder(binder(), String.class, PluginUISettingsProvider.class);
-    }
-
-    protected void addPluginUISettingsProvider(String providerKey,
-                                               Class<? extends PluginUISettingsProvider> uiSettingsProviderClass) {
-        pluginUISettingsProviderBinder().addBinding(providerKey).to(uiSettingsProviderClass);
-    }
-
-    private Multibinder<ExportFormat> exportFormatBinder() {
-        return Multibinder.newSetBinder(binder(), ExportFormat.class);
-    }
-
-    protected void addExportFormat(Class<? extends ExportFormat> exportFormat) {
-        exportFormatBinder().addBinding().to(exportFormat);
-    }
-
-    protected void addExportFormat(ExportFormat exportFormat) {
-        exportFormatBinder().addBinding().toInstance(exportFormat);
->>>>>>> 970a218d
     }
 
     /**
