/*
 * Copyright (C) 2020 Graylog, Inc.
 *
 * This program is free software: you can redistribute it and/or modify
 * it under the terms of the Server Side Public License, version 1,
 * as published by MongoDB, Inc.
 *
 * This program is distributed in the hope that it will be useful,
 * but WITHOUT ANY WARRANTY; without even the implied warranty of
 * MERCHANTABILITY or FITNESS FOR A PARTICULAR PURPOSE. See the
 * Server Side Public License for more details.
 *
 * You should have received a copy of the Server Side Public License
 * along with this program. If not, see
 * <http://www.mongodb.com/licensing/server-side-public-license>.
 */
package org.graylog2.shared.initializers;

import com.codahale.metrics.InstrumentedExecutorService;
import com.codahale.metrics.MetricRegistry;
import com.fasterxml.jackson.databind.ObjectMapper;
import com.fasterxml.jackson.jaxrs.json.JacksonJaxbJsonProvider;
import com.google.common.base.Strings;
import com.google.common.collect.ImmutableMap;
import com.google.common.net.HostAndPort;
import com.google.common.util.concurrent.AbstractIdleService;
import com.google.common.util.concurrent.ThreadFactoryBuilder;
import org.glassfish.grizzly.http.CompressionConfig;
import org.glassfish.grizzly.http.server.ErrorPageGenerator;
import org.glassfish.grizzly.http.server.HttpServer;
import org.glassfish.grizzly.http.server.NetworkListener;
import org.glassfish.grizzly.ssl.SSLContextConfigurator;
import org.glassfish.grizzly.ssl.SSLEngineConfigurator;
import org.glassfish.jersey.grizzly2.httpserver.GrizzlyHttpServerFactory;
import org.glassfish.jersey.media.multipart.MultiPartFeature;
import org.glassfish.jersey.server.ResourceConfig;
import org.glassfish.jersey.server.ServerProperties;
import org.glassfish.jersey.server.model.Resource;
import org.graylog.security.UserContextBinder;
import org.graylog2.Configuration;
import org.graylog2.audit.PluginAuditEventTypes;
import org.graylog2.audit.jersey.AuditEventModelProcessor;
import org.graylog2.configuration.HttpConfiguration;
import org.graylog2.jersey.PrefixAddingModelProcessor;
import org.graylog2.plugin.inject.Graylog2Module;
import org.graylog2.plugin.rest.PluginRestResource;
import org.graylog2.rest.filter.WebAppNotFoundResponseFilter;
import org.graylog2.shared.rest.CORSFilter;
import org.graylog2.shared.rest.NodeIdResponseFilter;
import org.graylog2.shared.rest.NotAuthorizedResponseFilter;
import org.graylog2.shared.rest.PrintModelProcessor;
import org.graylog2.shared.rest.RequestIdFilter;
import org.graylog2.shared.rest.RestAccessLogFilter;
import org.graylog2.shared.rest.VerboseCsrfProtectionFilter;
import org.graylog2.shared.rest.XHRFilter;
import org.graylog2.shared.rest.exceptionmappers.AnyExceptionClassMapper;
import org.graylog2.shared.rest.exceptionmappers.BadRequestExceptionMapper;
import org.graylog2.shared.rest.exceptionmappers.JacksonPropertyExceptionMapper;
import org.graylog2.shared.rest.exceptionmappers.JsonMappingExceptionMapper;
import org.graylog2.shared.rest.exceptionmappers.JsonProcessingExceptionMapper;
import org.graylog2.shared.rest.exceptionmappers.MissingStreamPermissionExceptionMapper;
import org.graylog2.shared.rest.exceptionmappers.WebApplicationExceptionMapper;
import org.graylog2.shared.security.ShiroRequestHeadersBinder;
import org.graylog2.shared.security.ShiroSecurityContextFilter;
import org.graylog2.shared.security.tls.KeyStoreUtils;
import org.graylog2.shared.security.tls.PemKeyStore;
import org.slf4j.Logger;
import org.slf4j.LoggerFactory;

import javax.inject.Inject;
import javax.inject.Named;
import javax.net.ssl.SSLContext;
import javax.ws.rs.container.ContainerResponseFilter;
import javax.ws.rs.container.DynamicFeature;
import javax.ws.rs.ext.ContextResolver;
import javax.ws.rs.ext.ExceptionMapper;
import java.io.IOException;
import java.net.URI;
import java.nio.file.Files;
import java.nio.file.Path;
import java.security.GeneralSecurityException;
import java.security.InvalidKeyException;
import java.security.KeyStore;
import java.security.cert.CertificateException;
import java.util.Collection;
import java.util.Map;
import java.util.Set;
import java.util.concurrent.ExecutorService;
import java.util.concurrent.Executors;
import java.util.concurrent.ThreadFactory;
import java.util.stream.Collectors;

import static com.codahale.metrics.MetricRegistry.name;
import static com.google.common.base.MoreObjects.firstNonNull;
import static com.google.common.base.Strings.isNullOrEmpty;
import static java.util.Objects.requireNonNull;

public class JerseyService extends AbstractIdleService {
    public static final String PLUGIN_PREFIX = "/plugins";
    private static final Logger LOG = LoggerFactory.getLogger(JerseyService.class);
    private static final String RESOURCE_PACKAGE_WEB = "org.graylog2.web.resources";

    private final HttpConfiguration configuration;
    private final Configuration graylogConfiguration;
    private final Set<Class<?>> systemRestResources;
    private final Map<String, Set<Class<? extends PluginRestResource>>> pluginRestResources;

    private final Set<Class<? extends DynamicFeature>> dynamicFeatures;
    private final Set<Class<? extends ContainerResponseFilter>> containerResponseFilters;
    private final Set<Class<? extends ExceptionMapper>> exceptionMappers;
    private final Set<Class> additionalComponents;
    private final Set<PluginAuditEventTypes> pluginAuditEventTypes;
    private final ObjectMapper objectMapper;
    private final MetricRegistry metricRegistry;
    private final ErrorPageGenerator errorPageGenerator;

    private HttpServer apiHttpServer = null;

    @Inject
    public JerseyService(final HttpConfiguration configuration,
                         Configuration graylogConfiguration, Set<Class<? extends DynamicFeature>> dynamicFeatures,
                         Set<Class<? extends ContainerResponseFilter>> containerResponseFilters,
                         Set<Class<? extends ExceptionMapper>> exceptionMappers,
                         @Named("additionalJerseyComponents") final Set<Class> additionalComponents,
                         @Named(Graylog2Module.SYSTEM_REST_RESOURCES) final Set<Class<?>> systemRestResources,
                         final Map<String, Set<Class<? extends PluginRestResource>>> pluginRestResources,
                         Set<PluginAuditEventTypes> pluginAuditEventTypes,
                         ObjectMapper objectMapper,
                         MetricRegistry metricRegistry,
                         ErrorPageGenerator errorPageGenerator) {
        this.configuration = requireNonNull(configuration, "configuration");
        this.graylogConfiguration = graylogConfiguration;
        this.dynamicFeatures = requireNonNull(dynamicFeatures, "dynamicFeatures");
        this.containerResponseFilters = requireNonNull(containerResponseFilters, "containerResponseFilters");
        this.exceptionMappers = requireNonNull(exceptionMappers, "exceptionMappers");
        this.additionalComponents = requireNonNull(additionalComponents, "additionalComponents");
        this.systemRestResources = systemRestResources;
        this.pluginRestResources = requireNonNull(pluginRestResources, "pluginResources");
        this.pluginAuditEventTypes = requireNonNull(pluginAuditEventTypes, "pluginAuditEventTypes");
        this.objectMapper = requireNonNull(objectMapper, "objectMapper");
        this.metricRegistry = requireNonNull(metricRegistry, "metricRegistry");
        this.errorPageGenerator = requireNonNull(errorPageGenerator, "errorPageGenerator");
    }

    @Override
    protected void startUp() throws Exception {
        // we need to work around the change introduced in https://github.com/GrizzlyNIO/grizzly-mirror/commit/ba9beb2d137e708e00caf7c22603532f753ec850
        // because the PooledMemoryManager which is default now uses 10% of the heap no matter what
        System.setProperty("org.glassfish.grizzly.DEFAULT_MEMORY_MANAGER", "org.glassfish.grizzly.memory.HeapMemoryManager");
        startUpApi();
    }

    @Override
    protected void shutDown() throws Exception {
        shutdownHttpServer(apiHttpServer, configuration.getHttpBindAddress());
    }

    private void shutdownHttpServer(HttpServer httpServer, HostAndPort bindAddress) {
        if (httpServer != null && httpServer.isStarted()) {
            LOG.info("Shutting down HTTP listener at <{}>", bindAddress);
            httpServer.shutdownNow();
        }
    }

    private void startUpApi() throws Exception {
        final Set<Resource> pluginResources = prefixPluginResources(PLUGIN_PREFIX, pluginRestResources);

        final SSLEngineConfigurator sslEngineConfigurator = configuration.isHttpEnableTls() ?
                buildSslEngineConfigurator(
                        configuration.getHttpTlsCertFile(),
                        configuration.getHttpTlsKeyFile(),
                        configuration.getHttpTlsKeyPassword()) : null;

        final HostAndPort bindAddress = configuration.getHttpBindAddress();
        final String contextPath = configuration.getHttpPublishUri().getPath();
        final URI listenUri = new URI(
                configuration.getUriScheme(),
                null,
                bindAddress.getHost(),
                bindAddress.getPort(),
                isNullOrEmpty(contextPath) ? "/" : contextPath,
                null,
                null
        );

        apiHttpServer = setUp(
                listenUri,
                sslEngineConfigurator,
                configuration.getHttpThreadPoolSize(),
                configuration.getHttpSelectorRunnersCount(),
                configuration.getHttpMaxHeaderSize(),
                configuration.isHttpEnableGzip(),
                configuration.isHttpEnableCors(),
                pluginResources);

        apiHttpServer.start();

        LOG.info("Started REST API at <{}>", configuration.getHttpBindAddress());
    }

    private Set<Resource> prefixPluginResources(String pluginPrefix, Map<String, Set<Class<? extends PluginRestResource>>> pluginResourceMap) {
        return pluginResourceMap.entrySet().stream()
                .map(entry -> prefixResources(pluginPrefix + "/" + entry.getKey(), entry.getValue()))
                .flatMap(Collection::stream)
                .collect(Collectors.toSet());
    }

    private <T> Set<Resource> prefixResources(String prefix, Set<Class<? extends T>> resources) {
        final String pathPrefix = prefix.endsWith("/") ? prefix.substring(0, prefix.length() - 1) : prefix;

        return resources
                .stream()
                .map(resource -> {
                    final javax.ws.rs.Path pathAnnotation = Resource.getPath(resource);
                    final String resourcePathSuffix = Strings.nullToEmpty(pathAnnotation.value());
                    final String resourcePath = resourcePathSuffix.startsWith("/") ? pathPrefix + resourcePathSuffix : pathPrefix + "/" + resourcePathSuffix;

                    return Resource
                            .builder(resource)
                            .path(resourcePath)
                            .build();
                })
                .collect(Collectors.toSet());
    }


    private ResourceConfig buildResourceConfig(final boolean enableCors,
                                               final Set<Resource> additionalResources) {
        final Map<String, String> packagePrefixes = ImmutableMap.of(
                RESOURCE_PACKAGE_WEB, HttpConfiguration.PATH_WEB,
                "", HttpConfiguration.PATH_API
        );

        final ResourceConfig rc = new ResourceConfig()
                .property(ServerProperties.BV_SEND_ERROR_IN_RESPONSE, true)
                .property(ServerProperties.WADL_FEATURE_DISABLE, true)
                .register(new PrefixAddingModelProcessor(packagePrefixes, graylogConfiguration))
                .register(new AuditEventModelProcessor(pluginAuditEventTypes))
                .registerClasses(
                        ShiroSecurityContextFilter.class,
                        ShiroRequestHeadersBinder.class,
                        VerboseCsrfProtectionFilter.class,
                        JacksonJaxbJsonProvider.class,
                        JsonProcessingExceptionMapper.class,
                        JsonMappingExceptionMapper.class,
                        JacksonPropertyExceptionMapper.class,
                        AnyExceptionClassMapper.class,
                        MissingStreamPermissionExceptionMapper.class,
                        WebApplicationExceptionMapper.class,
                        BadRequestExceptionMapper.class,
                        RestAccessLogFilter.class,
                        NodeIdResponseFilter.class,
                        RequestIdFilter.class,
                        XHRFilter.class,
                        NotAuthorizedResponseFilter.class,
                        WebAppNotFoundResponseFilter.class)
                .register(new ContextResolver<ObjectMapper>() {
                    @Override
                    public ObjectMapper getContext(Class<?> type) {
                        return objectMapper;
                    }
                })
                .register(new UserContextBinder())
<<<<<<< HEAD
                .register(MultiPartFeature.class)
                .packages(true, controllerPackages)
                .packages(true, RESOURCE_PACKAGE_WEB)
=======
                .registerClasses(systemRestResources)
>>>>>>> 970a218d
                .registerResources(additionalResources);

        exceptionMappers.forEach(rc::registerClasses);
        dynamicFeatures.forEach(rc::registerClasses);
        containerResponseFilters.forEach(rc::registerClasses);
        additionalComponents.forEach(rc::registerClasses);

        if (enableCors) {
            LOG.info("Enabling CORS for HTTP endpoint");
            rc.registerClasses(CORSFilter.class);
        }

        if (LOG.isDebugEnabled()) {
            rc.registerClasses(PrintModelProcessor.class);
        }

        return rc;
    }

    private HttpServer setUp(URI listenUri,
                             SSLEngineConfigurator sslEngineConfigurator,
                             int threadPoolSize,
                             int selectorRunnersCount,
                             int maxHeaderSize,
                             boolean enableGzip,
                             boolean enableCors,
                             Set<Resource> additionalResources) {
        final ResourceConfig resourceConfig = buildResourceConfig(enableCors, additionalResources);
        final HttpServer httpServer = GrizzlyHttpServerFactory.createHttpServer(
                listenUri,
                resourceConfig,
                sslEngineConfigurator != null,
                sslEngineConfigurator,
                false);

        final NetworkListener listener = httpServer.getListener("grizzly");
        listener.setMaxHttpHeaderSize(maxHeaderSize);

        final ExecutorService workerThreadPoolExecutor = instrumentedExecutor(
                "http-worker-executor",
                "http-worker-%d",
                threadPoolSize);
        listener.getTransport().setWorkerThreadPool(workerThreadPoolExecutor);

        // The Grizzly default value is equal to `Runtime.getRuntime().availableProcessors()` which doesn't make
        // sense for Graylog because we are not mainly a web server.
        // See "Selector runners count" at https://grizzly.java.net/bestpractices.html for details.
        listener.getTransport().setSelectorRunnersCount(selectorRunnersCount);

        listener.setDefaultErrorPageGenerator(errorPageGenerator);

        if (enableGzip) {
            final CompressionConfig compressionConfig = listener.getCompressionConfig();
            compressionConfig.setCompressionMode(CompressionConfig.CompressionMode.ON);
            compressionConfig.setCompressionMinSize(512);
        }

        return httpServer;
    }

    private SSLEngineConfigurator buildSslEngineConfigurator(Path certFile, Path keyFile, String keyPassword)
            throws GeneralSecurityException, IOException {
        if (keyFile == null || !Files.isRegularFile(keyFile) || !Files.isReadable(keyFile)) {
            throw new InvalidKeyException("Unreadable or missing private key: " + keyFile);
        }

        if (certFile == null || !Files.isRegularFile(certFile) || !Files.isReadable(certFile)) {
            throw new CertificateException("Unreadable or missing X.509 certificate: " + certFile);
        }

        final SSLContextConfigurator sslContextConfigurator = new SSLContextConfigurator();
        final char[] password = firstNonNull(keyPassword, "").toCharArray();
        final KeyStore keyStore = PemKeyStore.buildKeyStore(certFile, keyFile, password);
        sslContextConfigurator.setKeyStorePass(password);
        sslContextConfigurator.setKeyStoreBytes(KeyStoreUtils.getBytes(keyStore, password));

        final SSLContext sslContext = sslContextConfigurator.createSSLContext(true);
        final SSLEngineConfigurator sslEngineConfigurator = new SSLEngineConfigurator(sslContext, false, false, false);
        if (!graylogConfiguration.getEnabledTlsProtocols().isEmpty()) {
            sslEngineConfigurator.setEnabledProtocols(graylogConfiguration.getEnabledTlsProtocols().toArray(new String[0]));
        }
        return sslEngineConfigurator;
    }

    private ExecutorService instrumentedExecutor(final String executorName,
                                                 final String threadNameFormat,
                                                 int poolSize) {
        final ThreadFactory threadFactory = new ThreadFactoryBuilder()
                .setNameFormat(threadNameFormat)
                .setDaemon(true)
                .build();

        return new InstrumentedExecutorService(
                Executors.newFixedThreadPool(poolSize, threadFactory),
                metricRegistry,
                name(JerseyService.class, executorName));
    }
}<|MERGE_RESOLUTION|>--- conflicted
+++ resolved
@@ -261,13 +261,8 @@
                     }
                 })
                 .register(new UserContextBinder())
-<<<<<<< HEAD
                 .register(MultiPartFeature.class)
-                .packages(true, controllerPackages)
-                .packages(true, RESOURCE_PACKAGE_WEB)
-=======
                 .registerClasses(systemRestResources)
->>>>>>> 970a218d
                 .registerResources(additionalResources);
 
         exceptionMappers.forEach(rc::registerClasses);
