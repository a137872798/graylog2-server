'use strict';

var React = require('react/addons');
var EditOutputButton = require('./EditOutputButton');
var ConfigurationWell = require('../configurationforms/ConfigurationWell');
var UserLink = require('../users/UserLink');
<<<<<<< HEAD
var PermissionsMixin = require('../../util/PermissionsMixin');
=======
var Button = require('react-bootstrap').Button;
>>>>>>> 800e0013

var Output = React.createClass({
    mixins: [PermissionsMixin],
    _deleteFromStreamButton(output) {
        return (
            <Button className="btn btn-warning btn-xs"
                    onClick={this.props.removeOutputFromStream.bind(null, output.id, this.props.streamId)}>
                <i className="fa fa-remove"></i> Delete from stream
            </Button>
        );
    },
    _deleteGloballyButton(output) {
        return (
            <Button className="btn btn-danger btn-xs" onClick={this.props.removeOutputGlobally.bind(null, output.id)}>
                <i className="fa fa-remove"></i> Delete globally
            </Button>
        );
    },
    render() {
        var output = this.props.output;
<<<<<<< HEAD
        var deletionForm = (this.props.streamId && this.isPermitted(this.props.permissions, ["STREAM_OUTPUTS_DELETE"]) ? this._deleteFromStreamButton(output) : "");

        var editButton = (this.isPermitted(this.props.permissions, ["OUTPUTS_EDIT"]) ?
            <EditOutputButton output={output} onUpdate={this.props.onUpdate} getTypeDefinition={this.props.getTypeDefinition} /> : "");
        var terminationForm = (this.isPermitted(this.props.permissions, ["OUTPUTS_TERMINATE"]) ? this._deleteGloballyButton(output) : "");
=======
        var deleteButton = (this.props.streamId && this._isPermitted(["STREAM_OUTPUTS_DELETE"]) ? this._deleteFromStreamButton(output) : null);

        var editButton = (this._isPermitted(["OUTPUTS_EDIT"]) ?
            <EditOutputButton output={output} onUpdate={this.props.onUpdate} getTypeDefinition={this.props.getTypeDefinition} /> : null);
        var terminateButton = (this._isPermitted(["OUTPUTS_TERMINATE"]) ? this._deleteGloballyButton(output) : null);
>>>>>>> 800e0013

        var contentPack = (output.content_pack ? (<span title="Created from content pack"><i className="fa fa-gift"></i></span>) : null);

        var creatorUserLink = (<UserLink username={output.creator_user_id} />);

        return (
            <div key={output.id} className="row content node-row">
                <div className="col-md-12">
                    <span className="pull-right node-row-info">
                        <span className="text">Started by {creatorUserLink}</span>
                        {' '}
                        <span className="text" title={moment(output.created_at).format()}>{moment(output.created_at).fromNow()}</span>
                        {' '}
                        {editButton}
                        {' '}
                        {deleteButton}
                        {' '}
                        {terminateButton}
                    </span>
                    <h3>
                        <i className="fa fa-ellipsis-v"></i> {output.title} ({output.type})
                        {contentPack}
                    </h3>
                    &nbsp;
                    <ConfigurationWell key={"configuration-well-output-" + output.id} id={output.id} configuration={output.configuration} />
                </div>
            </div>
        );
    }
});
module.exports = Output;<|MERGE_RESOLUTION|>--- conflicted
+++ resolved
@@ -4,11 +4,8 @@
 var EditOutputButton = require('./EditOutputButton');
 var ConfigurationWell = require('../configurationforms/ConfigurationWell');
 var UserLink = require('../users/UserLink');
-<<<<<<< HEAD
+var Button = require('react-bootstrap').Button;
 var PermissionsMixin = require('../../util/PermissionsMixin');
-=======
-var Button = require('react-bootstrap').Button;
->>>>>>> 800e0013
 
 var Output = React.createClass({
     mixins: [PermissionsMixin],
@@ -29,19 +26,11 @@
     },
     render() {
         var output = this.props.output;
-<<<<<<< HEAD
-        var deletionForm = (this.props.streamId && this.isPermitted(this.props.permissions, ["STREAM_OUTPUTS_DELETE"]) ? this._deleteFromStreamButton(output) : "");
+        var deleteButton = (this.props.streamId && this.isPermitted(this.props.permissions, ["STREAM_OUTPUTS_DELETE"]) ? this._deleteFromStreamButton(output) : null);
 
         var editButton = (this.isPermitted(this.props.permissions, ["OUTPUTS_EDIT"]) ?
-            <EditOutputButton output={output} onUpdate={this.props.onUpdate} getTypeDefinition={this.props.getTypeDefinition} /> : "");
-        var terminationForm = (this.isPermitted(this.props.permissions, ["OUTPUTS_TERMINATE"]) ? this._deleteGloballyButton(output) : "");
-=======
-        var deleteButton = (this.props.streamId && this._isPermitted(["STREAM_OUTPUTS_DELETE"]) ? this._deleteFromStreamButton(output) : null);
-
-        var editButton = (this._isPermitted(["OUTPUTS_EDIT"]) ?
             <EditOutputButton output={output} onUpdate={this.props.onUpdate} getTypeDefinition={this.props.getTypeDefinition} /> : null);
-        var terminateButton = (this._isPermitted(["OUTPUTS_TERMINATE"]) ? this._deleteGloballyButton(output) : null);
->>>>>>> 800e0013
+        var terminateButton = (this.isPermitted(this.props.permissions, ["OUTPUTS_TERMINATE"]) ? this._deleteGloballyButton(output) : null);
 
         var contentPack = (output.content_pack ? (<span title="Created from content pack"><i className="fa fa-gift"></i></span>) : null);
 
