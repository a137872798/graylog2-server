--- conflicted
+++ resolved
@@ -1,13 +1,7 @@
 {
-<<<<<<< HEAD
-  "name": "graylog2-web-interface",
+  "name": "graylog-web-interface",
   "version": "1.1.0-SNAPSHOT",
-  "description": "Graylog2 Web Interface",
-=======
-  "name": "graylog-web-interface",
-  "version": "1.0.0-rc.4-SNAPSHOT",
   "description": "Graylog Web Interface",
->>>>>>> 078ace29
   "author": "torch",
   "license": "GPL",
   "scripts": {
