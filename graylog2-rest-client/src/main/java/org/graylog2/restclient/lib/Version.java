/**
 * This file is part of Graylog.
 *
 * Graylog is free software: you can redistribute it and/or modify
 * it under the terms of the GNU General Public License as published by
 * the Free Software Foundation, either version 3 of the License, or
 * (at your option) any later version.
 *
 * Graylog is distributed in the hope that it will be useful,
 * but WITHOUT ANY WARRANTY; without even the implied warranty of
 * MERCHANTABILITY or FITNESS FOR A PARTICULAR PURPOSE.  See the
 * GNU General Public License for more details.
 *
 * You should have received a copy of the GNU General Public License
 * along with Graylog.  If not, see <http://www.gnu.org/licenses/>.
 */
package org.graylog2.restclient.lib;

import com.fasterxml.jackson.annotation.JsonCreator;
import com.fasterxml.jackson.annotation.JsonProperty;
import com.google.common.io.Resources;
import org.slf4j.Logger;
import org.slf4j.LoggerFactory;

import java.io.FileReader;
import java.util.Properties;

public class Version {
    private static final Logger log = LoggerFactory.getLogger(Version.class);

    /*
     * Following semantic versioning.
     *
     * http://semver.org/
     */

    public static final Version vDEV = new Version(0, 20, 0, "dev");
    public static final Version v0_20_0_PREVIEW_1 = new Version(0, 20, 0, "preview.1");
    public static final Version v0_20_0_PREVIEW_2 = new Version(0, 20, 0, "preview.2");
    public static final Version v0_20_0_PREVIEW_3 = new Version(0, 20, 0, "preview.3");
    public static final Version v0_20_0_PREVIEW_4 = new Version(0, 20, 0, "preview.4");
    public static final Version v0_20_0_PREVIEW_5 = new Version(0, 20, 0, "preview.5");
    public static final Version v0_20_0_PREVIEW_6 = new Version(0, 20, 0, "preview.6");
    public static final Version v0_20_0_PREVIEW_7 = new Version(0, 20, 0, "preview.7");
    public static final Version v0_20_0_PREVIEW_8 = new Version(0, 20, 0, "preview.8");
    public static final Version v0_20_0_RC_1 = new Version(0, 20, 0, "rc.1");
    public static final Version v0_20_0_RC_1_1 = new Version(0, 20, 0, "rc.1-1");
    public static final Version v0_20_0_RC_2 = new Version(0, 20, 0, "rc.2");
    public static final Version v0_20_0_RC_3 = new Version(0, 20, 0, "rc.3");
    public static final Version v0_20_0 = new Version(0, 20, 0);
    public static final Version v0_20_1 = new Version(0, 20, 1);

    public static final Version v0_20_2_SNAPSHOT = new Version(0, 20, 2, "snapshot");

    public static final Version v0_21_0_SNAPSHOT = new Version(0, 21, 0, "snapshot");
    public static final Version v0_21_0_BETA1 = new Version(0, 21, 0, "beta1");
    public static final Version v0_21_0_BETA2 = new Version(0, 21, 0, "beta2");
    public static final Version v0_21_0_BETA3 = new Version(0, 21, 0, "beta3");
    public static final Version v0_21_0_BETA4 = new Version(0, 21, 0, "beta4");
    public static final Version v0_21_0_RC_1 = new Version(0, 21, 0, "rc.1");

    public static final Version v0_90_0 = new Version(0, 90, 0);
    public static final Version v0_90_1 = new Version(0, 90, 1);
    public static final Version v0_90_2 = new Version(0, 90, 2);
    public static final Version v0_91_0 = new Version(0, 91, 0);
    public static final Version v0_91_1 = new Version(0, 91, 1);
    public static final Version v0_91_2 = new Version(0, 91, 2);

    public static final Version v0_93_0_SNAPSHOT = new Version(0, 93, 0, "snapshot");

    public static final Version v1_0_0_BETA1 = new Version(1, 0, 0, "beta.1");
    public static final Version v1_0_0_BETA2 = new Version(1, 0, 0, "beta.2");
    public static final Version v1_0_0_BETA3 = new Version(1, 0, 0, "beta.3");
    public static final Version v1_0_0_RC1 = new Version(1, 0, 0, "rc.1");
    public static final Version v1_0_0_RC2 = new Version(1, 0, 0, "rc.2");
    public static final Version v1_0_0_RC3 = new Version(1, 0, 0, "rc.3");

<<<<<<< HEAD
    public static final Version v1_1_0_SNAPSHOT = new Version(1, 1, 0, "snapshot");

    public static final Version VERSION = v1_1_0_SNAPSHOT;
=======
    public static final Version VERSION = v1_0_0_RC3;
>>>>>>> 7c3ec850

    @JsonProperty
    public int major;

    @JsonProperty
    public int minor;

    @JsonProperty
    public int patch;

    @JsonProperty
    public String additional;

    @JsonProperty
    private String commitSha1;

    @JsonCreator
    public Version() {
        major = 0;
        minor = 0;
        patch = 0;
        additional = null;
        commitSha1 = null;
    }

    public Version(int major, int minor, int patch) {
        this(major, minor, patch, null, null);
    }

    public Version(int major, int minor, int patch, String additional) {
        this(major, minor, patch, additional, null);
    }

    public Version(int major, int minor, int patch, String additional, String sha1) {
        this.major = major;
        this.minor = minor;
        this.patch = patch;
        this.additional = additional;

        String commitSha = sha1;
        if (sha1 == null) {
            // try to read it from git.properties
            try {
                final Properties git = new Properties();
                git.load(new FileReader(Resources.getResource("git.properties").getFile()));
                commitSha = git.getProperty("git.sha1");
                commitSha = commitSha.substring(0, 7); // 7 chars is enough usually
            } catch (Exception e) {
                log.info("Git commit details are not available, skipping the current sha", e);
                commitSha = null;
            }
        }
        commitSha1 = commitSha;
    }


    public String getBranchName() {
        return major + "." + minor;
    }

    @Override
    public String toString() {
        StringBuilder sb = new StringBuilder();

        sb.append(major).append(".").append(minor).append(".").append(patch);

        if (additional != null && !additional.isEmpty()) {
            sb.append("-").append(additional);
        }

        if (commitSha1 != null) {
            sb.append(" (").append(commitSha1).append(")");
        }

        return sb.toString();
    }

    public boolean equals(Object obj) {
        if (obj == null || getClass() != obj.getClass()) {
            return false;
        }

        if (this == obj) {
            return true;
        }

        Version version = (Version) obj;

        return toString().equals(version.toString());
    }

}<|MERGE_RESOLUTION|>--- conflicted
+++ resolved
@@ -75,13 +75,9 @@
     public static final Version v1_0_0_RC2 = new Version(1, 0, 0, "rc.2");
     public static final Version v1_0_0_RC3 = new Version(1, 0, 0, "rc.3");
 
-<<<<<<< HEAD
     public static final Version v1_1_0_SNAPSHOT = new Version(1, 1, 0, "snapshot");
 
     public static final Version VERSION = v1_1_0_SNAPSHOT;
-=======
-    public static final Version VERSION = v1_0_0_RC3;
->>>>>>> 7c3ec850
 
     @JsonProperty
     public int major;
