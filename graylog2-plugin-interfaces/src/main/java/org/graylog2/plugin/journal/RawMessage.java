/**
 * The MIT License
 * Copyright (c) 2012 TORCH GmbH
 *
 * Permission is hereby granted, free of charge, to any person obtaining a copy
 * of this software and associated documentation files (the "Software"), to deal
 * in the Software without restriction, including without limitation the rights
 * to use, copy, modify, merge, publish, distribute, sublicense, and/or sell
 * copies of the Software, and to permit persons to whom the Software is
 * furnished to do so, subject to the following conditions:
 *
 * The above copyright notice and this permission notice shall be included in
 * all copies or substantial portions of the Software.
 *
 * THE SOFTWARE IS PROVIDED "AS IS", WITHOUT WARRANTY OF ANY KIND, EXPRESS OR
 * IMPLIED, INCLUDING BUT NOT LIMITED TO THE WARRANTIES OF MERCHANTABILITY,
 * FITNESS FOR A PARTICULAR PURPOSE AND NONINFRINGEMENT. IN NO EVENT SHALL THE
 * AUTHORS OR COPYRIGHT HOLDERS BE LIABLE FOR ANY CLAIM, DAMAGES OR OTHER
 * LIABILITY, WHETHER IN AN ACTION OF CONTRACT, TORT OR OTHERWISE, ARISING FROM,
 * OUT OF OR IN CONNECTION WITH THE SOFTWARE OR THE USE OR OTHER DEALINGS IN
 * THE SOFTWARE.
 */
package org.graylog2.plugin.journal;

import com.eaio.uuid.UUID;
<<<<<<< HEAD
import com.google.common.collect.Lists;
import com.google.protobuf.ByteString;
import com.google.protobuf.UninitializedMessageException;
import org.graylog2.plugin.ResolvableInetSocketAddress;
=======
import com.fasterxml.jackson.core.type.TypeReference;
import com.fasterxml.jackson.databind.ObjectMapper;
>>>>>>> f1930462
import org.graylog2.plugin.Tools;
import org.graylog2.plugin.configuration.Configuration;
import org.graylog2.plugin.system.NodeId;
import org.joda.time.DateTime;
import org.slf4j.Logger;
import org.slf4j.LoggerFactory;

import java.io.IOException;
import java.io.Serializable;
import java.net.InetAddress;
import java.net.InetSocketAddress;
import java.net.UnknownHostException;
import java.nio.ByteBuffer;
import java.util.ArrayList;
import java.util.List;

import static com.google.common.base.MoreObjects.firstNonNull;
import static com.google.common.base.Preconditions.checkArgument;
import static com.google.common.base.Preconditions.checkNotNull;
import static com.google.common.base.Strings.isNullOrEmpty;
import static org.graylog2.plugin.journal.JournalMessages.JournalMessage;

/**
 * A raw message is the unparsed data Graylog2 was handed by an input.
 * <p>
 * Typically this is a copy of the exact bytes received over the network, after all de-chunking, removal of transport
 * headers, etc has been performed, but before any parsing, decoding, checking of the actual payload has been performed.
 * </p>
 * <p>
 * Each raw message has a unique id, a timestamp it was received at (this might be different from the timestamp contained
 * in the payload, if that has any), a tag of what payload type this is supposed to be (e.g. syslog, GELF, RadioMessage etc.),
 * as well as an opaque meta data structure.<br>
 * The format of the meta data is not stable yet, but will likely be a JSON string.
 * </p>
 */
public class RawMessage implements Serializable {
    public static final byte CURRENT_VERSION = 1;

    private static final Logger log = LoggerFactory.getLogger(RawMessage.class);

    private final JournalMessage.Builder msgBuilder;
    private final UUID id;
    private final long journalOffset;
    private Configuration codecConfig;

    public RawMessage(byte[] payload) {
        this(payload, (ResolvableInetSocketAddress)null);
    }

    public RawMessage(byte[] payload, InetSocketAddress remoteAddress) {
        this(Long.MIN_VALUE, new UUID(), Tools.iso8601(), ResolvableInetSocketAddress.wrap(remoteAddress), payload);
    }

    public RawMessage(byte[] payload, ResolvableInetSocketAddress remoteAddress) {
        this(Long.MIN_VALUE, new UUID(), Tools.iso8601(), remoteAddress, payload);
    }

    public RawMessage(long journalOffset,
                      UUID id,
                      DateTime timestamp,
                      ResolvableInetSocketAddress remoteAddress,
                      byte[] payload) {
        checkNotNull(id, "The message id must not be null!");
        checkNotNull(payload, "The message payload must not be null!");
        checkArgument(payload.length > 0, "The message payload must not be empty!");

<<<<<<< HEAD
        msgBuilder = JournalMessage.newBuilder();
=======
        this.version = CURRENT_VERSION;
        this.id = id;
        this.timestamp = timestamp;
        this.sourceInputId = sourceInputId;
        this.remoteAddress = firstNonNull(remoteAddress, LOCALHOST_ANYPORT);
        this.metaData = metaData == null ? "" : metaData;
        this.payloadType = payloadType;
        this.payload = payload.clone();
    }
>>>>>>> f1930462

        this.journalOffset = journalOffset;
        msgBuilder.setVersion(CURRENT_VERSION);

        this.id = id;
        msgBuilder.setUuidTime(id.time);
        msgBuilder.setUuidClockseq(id.clockSeqAndNode);

        msgBuilder.setTimestamp(timestamp.getMillis());
        if (null != remoteAddress) {
            setRemoteAddress(remoteAddress);
        }

        msgBuilder.setPayload(ByteString.copyFrom(payload));
    }

    public void addSourceNode(String sourceInputId, NodeId nodeId, boolean isServer) {
        msgBuilder.addSourceNodesBuilder()
                  .setInputId(sourceInputId)
                  .setId(nodeId.toString())
                  .setType(isServer ? JournalMessages.SourceNode.Type.SERVER : JournalMessages.SourceNode.Type.RADIO)
                  .build();
    }

    public RawMessage(JournalMessage journalMessage, long journalOffset) {
        this.journalOffset = journalOffset;
        id = new UUID(journalMessage.getUuidTime(), journalMessage.getUuidClockseq());
        msgBuilder = JournalMessage.newBuilder(journalMessage);
        codecConfig = Configuration.deserializeFromJson(journalMessage.getCodec().getConfig());
    }

    public static RawMessage decode(final byte[] buffer, final long journalOffset) {
        try {
            final JournalMessage journalMessage = JournalMessage.parseFrom(buffer);

            // TODO validate message based on field contents and version number

            return new RawMessage(journalMessage, journalOffset);
        } catch (IOException e) {
            log.error("Cannot read raw message from journal, ignoring this message.", e);
            return null;
        }
    }

    public byte[] encode() {
        try {
            final JournalMessages.CodecInfo codec = msgBuilder.getCodec();
            final JournalMessages.CodecInfo.Builder builder = JournalMessages.CodecInfo.newBuilder(codec);

            final String codecConfigJson = codecConfig.serializeToJson();
            if (codecConfigJson != null) {
                builder.setConfig(codecConfigJson);
            }
            msgBuilder.setCodec(builder.build());

            final JournalMessage journalMessage = msgBuilder.build();
            return journalMessage.toByteArray();
        } catch (UninitializedMessageException e) {
            log.error(
                    "Unable to write RawMessage to journal because required fields are missing, " +
                            "this message will be discarded. This is a bug.", e);
            return null;
        }
    }

    public int getVersion() {
        return msgBuilder.getVersion();
    }

    public DateTime getTimestamp() {
        return new DateTime(msgBuilder.getTimestamp()); // TODO PERFORMANCE object creation
    }

    public byte[] getPayload() {
        return msgBuilder.getPayload().toByteArray(); // TODO PERFORMANCE array copy
    }

    public UUID getId() {
        return id;
    }

    public byte[] getIdBytes() {
        final long time = id.getTime();
        final long clockSeqAndNode = id.getClockSeqAndNode();

        return ByteBuffer.allocate(16)
                .putLong(time)
                .putLong(clockSeqAndNode)
                .array(); // TODO PERFORMANCE object creation
    }

    public ResolvableInetSocketAddress getRemoteAddress() {
        if (msgBuilder.hasRemote()) {
            final JournalMessages.RemoteAddress address = msgBuilder.getRemote();
            final InetAddress inetAddr;
            try {
                inetAddr = InetAddress.getByAddress(address.getResolved(), address.getAddress().toByteArray());
            } catch (UnknownHostException e) {
                log.warn("Malformed InetAddress for message {}, expected 4 or 16 bytes, but got {} bytes",
                         id, address.getAddress().toByteArray());
                return null;
            }

            final int port = address.hasPort() ? address.getPort() : 0;
            // TODO PERFORMANCE object creation
            return ResolvableInetSocketAddress.wrap(new InetSocketAddress(inetAddr, port));
        }
        return null;
    }

    public void setRemoteAddress(ResolvableInetSocketAddress address) {
        final JournalMessages.RemoteAddress.Builder builder = msgBuilder.getRemoteBuilder();
        builder.setAddress(ByteString.copyFrom(address.getAddressBytes()))
                .setPort(address.getPort());

        // do not perform any reverse lookup here
        if (address.isReverseLookedUp()) {
            builder.setResolved(address.getHostName());
        }
    }

    public String getCodecName() {
        return msgBuilder.getCodecBuilder().getName();
    }

    public void setCodecName(String name) {
        checkArgument(!isNullOrEmpty(name), "The payload type must not be null or empty!");
        msgBuilder.getCodecBuilder().setName(name);
    }

    public Configuration getCodecConfig() {
        return codecConfig;
    }

    public void setCodecConfig(Configuration codecConfig) {
        this.codecConfig = codecConfig;
    }

    public List<SourceNode> getSourceNodes() {
        final ArrayList<SourceNode> list = Lists.newArrayList();

        for (final JournalMessages.SourceNode node : msgBuilder.getSourceNodesList()) {
            list.add(new SourceNode(node));
        }

        return list;
    }

    public long getJournalOffset() {
        return journalOffset;
    }

    public static class SourceNode {
        public String nodeId;
        public String inputId;
        public Type type;

        public enum Type {
            SERVER,
            RADIO
        }

        public SourceNode(JournalMessages.SourceNode node) {
            this.nodeId = node.getId();
            this.inputId = node.getInputId();

            switch (node.getType()) {
                case SERVER:
                    this.type = Type.SERVER;
                    break;
                case RADIO:
                    this.type = Type.RADIO;
                    break;
            }
        }
    }
}<|MERGE_RESOLUTION|>--- conflicted
+++ resolved
@@ -23,15 +23,12 @@
 package org.graylog2.plugin.journal;
 
 import com.eaio.uuid.UUID;
-<<<<<<< HEAD
 import com.google.common.collect.Lists;
 import com.google.protobuf.ByteString;
 import com.google.protobuf.UninitializedMessageException;
 import org.graylog2.plugin.ResolvableInetSocketAddress;
-=======
 import com.fasterxml.jackson.core.type.TypeReference;
 import com.fasterxml.jackson.databind.ObjectMapper;
->>>>>>> f1930462
 import org.graylog2.plugin.Tools;
 import org.graylog2.plugin.configuration.Configuration;
 import org.graylog2.plugin.system.NodeId;
@@ -98,19 +95,7 @@
         checkNotNull(payload, "The message payload must not be null!");
         checkArgument(payload.length > 0, "The message payload must not be empty!");
 
-<<<<<<< HEAD
         msgBuilder = JournalMessage.newBuilder();
-=======
-        this.version = CURRENT_VERSION;
-        this.id = id;
-        this.timestamp = timestamp;
-        this.sourceInputId = sourceInputId;
-        this.remoteAddress = firstNonNull(remoteAddress, LOCALHOST_ANYPORT);
-        this.metaData = metaData == null ? "" : metaData;
-        this.payloadType = payloadType;
-        this.payload = payload.clone();
-    }
->>>>>>> f1930462
 
         this.journalOffset = journalOffset;
         msgBuilder.setVersion(CURRENT_VERSION);
