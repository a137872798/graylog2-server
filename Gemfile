source :gemcutter
source 'http://gems.github.com'

gem 'rails', '3.0.1', :require => nil
gem 'json', '1.4.6'
gem 'bson', '1.1.1'
gem 'mongo', '1.1.1'
gem 'bson_ext', '1.1.1'
gem 'jnunemaker-validatable', '1.8.4'
gem 'plucky', '0.3.6'
gem 'mongo_mapper', '0.8.6'
gem 'mysql2', '0.2.4'
gem 'rack', '1.2.1'
gem 'chronic', '0.3.0'
gem 'pony'
<<<<<<< HEAD
gem 'declarative_authorization'
=======
gem 'em-websocket', '0.1.4'
>>>>>>> dda0927a

group :development do
  # bundler requires these gems in development
end

group :test do
  # bundler requires these gems while running tests
end<|MERGE_RESOLUTION|>--- conflicted
+++ resolved
@@ -13,11 +13,8 @@
 gem 'rack', '1.2.1'
 gem 'chronic', '0.3.0'
 gem 'pony'
-<<<<<<< HEAD
 gem 'declarative_authorization'
-=======
 gem 'em-websocket', '0.1.4'
->>>>>>> dda0927a
 
 group :development do
   # bundler requires these gems in development
